#!/usr/bin/env python
#
# ESP8266 & ESP32 ROM Bootloader Utility
# Copyright (C) 2014-2016 Fredrik Ahlberg, Angus Gratton, Espressif Systems (Shanghai) PTE LTD, other contributors as noted.
# https://github.com/espressif/esptool
#
# This program is free software; you can redistribute it and/or modify it under
# the terms of the GNU General Public License as published by the Free Software
# Foundation; either version 2 of the License, or (at your option) any later version.
#
# This program is distributed in the hope that it will be useful, but WITHOUT
# ANY WARRANTY; without even the implied warranty of MERCHANTABILITY or FITNESS
# FOR A PARTICULAR PURPOSE. See the GNU General Public License for more details.
#
# You should have received a copy of the GNU General Public License along with
# this program; if not, write to the Free Software Foundation, Inc., 51 Franklin
# Street, Fifth Floor, Boston, MA 02110-1301 USA.

from __future__ import print_function, division

import argparse
import hashlib
import inspect
import os
import serial
import struct
import sys
import time
<<<<<<< HEAD
import base64
import zlib
import shlex

__version__ = "2.0-beta3"

MAX_UINT32 = 0xffffffff
MAX_UINT24 = 0xffffff


def check_supported_function(func, check_func):
    """
    Decorator implementation that wraps a check around an ESPLoader
    bootloader function to check if it's supported.

    This is used to capture the multidimensional differences in
    functionality between the ESP8266 & ESP32 ROM loaders, and the
    software stub that runs on both. Not possible to do this cleanly
    via inheritance alone.
    """
    def inner(*args, **kwargs):
        obj = args[0]
        if check_func(obj):
            return func(*args, **kwargs)
        else:
            raise NotImplementedInROMError(obj, func)
    return inner


def stub_function_only(func):
    """ Attribute for a function only supported in the software stub loader """
    return check_supported_function(func, lambda o: o.IS_STUB)


def stub_and_esp32_function_only(func):
    """ Attribute for a function only supported by software stubs or ESP32 ROM """
    return check_supported_function(func, lambda o: o.IS_STUB or o.CHIP_NAME == "ESP32")
=======
import serial.tools.list_ports
>>>>>>> dbaaec09


PYTHON2 = sys.version_info[0] < 3  # True if on pre-Python 3

<<<<<<< HEAD
# Function to return nth byte of a bitstring
# Different behaviour on Python 2 vs 3
if PYTHON2:
    def byte(bitstr, index):
        return ord(bitstr[index])
else:
    def byte(bitstr, index):
        return bitstr[index]


def esp8266_function_only(func):
    """ Attribute for a function only supported on ESP8266 """
    return check_supported_function(func, lambda o: o.CHIP_NAME == "ESP8266")


class ESPLoader(object):
    """ Base class providing access to ESP ROM & softtware stub bootloaders.
    Subclasses provide ESP8266 & ESP32 specific functionality.

    Don't instantiate this base class directly, either instantiate a subclass or
    call ESPLoader.detect_chip() which will interrogate the chip and return the
    appropriate subclass instance.

    """
    CHIP_NAME = "Espressif device"
    IS_STUB = False

    DEFAULT_PORT = "/dev/ttyUSB0"

    # Commands supported by ESP8266 ROM bootloader
=======
class ESPROM(object):
    # These are the currently known commands supported by the ROM
>>>>>>> dbaaec09
    ESP_FLASH_BEGIN = 0x02
    ESP_FLASH_DATA  = 0x03
    ESP_FLASH_END   = 0x04
    ESP_MEM_BEGIN   = 0x05
    ESP_MEM_END     = 0x06
    ESP_MEM_DATA    = 0x07
    ESP_SYNC        = 0x08
    ESP_WRITE_REG   = 0x09
    ESP_READ_REG    = 0x0a

    # Some comands supported by ESP32 ROM bootloader (or -8266 w/ stub)
    ESP_SPI_SET_PARAMS = 0x0B
    ESP_SPI_ATTACH     = 0x0D
    ESP_CHANGE_BAUDRATE = 0x0F
    ESP_FLASH_DEFL_BEGIN = 0x10
    ESP_FLASH_DEFL_DATA  = 0x11
    ESP_FLASH_DEFL_END   = 0x12
    ESP_SPI_FLASH_MD5    = 0x13

    # Some commands supported by stub only
    ESP_ERASE_FLASH = 0xD0
    ESP_ERASE_REGION = 0xD1
    ESP_READ_FLASH = 0xD2
    ESP_RUN_USER_CODE = 0xD3

    # Maximum block sized for RAM and Flash writes, respectively.
    ESP_RAM_BLOCK   = 0x1800

    FLASH_WRITE_SIZE = 0x400

    # Default baudrate. The ROM auto-bauds, so we can use more or less whatever we want.
    ESP_ROM_BAUD    = 115200

    # First byte of the application image
    ESP_IMAGE_MAGIC = 0xe9

    # Initial state for the checksum routine
    ESP_CHECKSUM_MAGIC = 0xef

    # Flash sector size, minimum unit of erase.
    FLASH_SECTOR_SIZE = 0x1000

    UART_DATA_REG_ADDR = 0x60000078

    # Memory addresses
    IROM_MAP_START = 0x40200000
    IROM_MAP_END = 0x40300000

    # The number of bytes in the UART response that signify command status
    STATUS_BYTES_LENGTH = 2

    def __init__(self, port=DEFAULT_PORT, baud=ESP_ROM_BAUD):
        """Base constructor for ESPLoader bootloader interaction

        Don't call this constructor, either instantiate ESP8266ROM
        or ESP32ROM, or use ESPLoader.detect_chip().

        This base class has all of the instance methods for bootloader
        functionality supported across various chips & stub
        loaders. Subclasses replace the functions they don't support
        with ones which throw NotImplementedInROMError().

        """
        if isinstance(port, serial.Serial):
            self._port = port
        else:
            self._port = serial.serial_for_url(port)
        self._slip_reader = slip_reader(self._port)
        # setting baud rate in a separate step is a workaround for
        # CH341 driver on some Linux versions (this opens at 9600 then
        # sets), shouldn't matter for other platforms/drivers. See
        # https://github.com/espressif/esptool/issues/44#issuecomment-107094446
        self._port.baudrate = baud

    @staticmethod
    def detect_chip(port=DEFAULT_PORT, baud=ESP_ROM_BAUD, connect_mode='default_reset'):
        """ Use serial access to detect the chip type.

        We use the UART's datecode register for this, it's mapped at
        the same address on ESP8266 & ESP32 so we can use one
        memory read and compare to the datecode register for each chip
        type.

        This routine automatically performs ESPLoader.connect() (passing
        connect_mode parameter) as part of querying the chip.
        """
        detect_port = ESPLoader(port, baud)
        detect_port.connect(connect_mode)
        print('Detecting chip type...', end='')
        sys.stdout.flush()
        date_reg = detect_port.read_reg(ESPLoader.UART_DATA_REG_ADDR)

        for cls in [ESP8266ROM, ESP32ROM]:
            if date_reg == cls.DATE_REG_VALUE:
                # don't connect a second time
                inst = cls(detect_port._port, baud)
                print(' %s' % inst.CHIP_NAME)
                return inst
        print('')
        raise FatalError("Unexpected UART datecode value 0x%08x. Failed to autodetect chip type." % date_reg)

    """ Read a SLIP packet from the serial port """
    def read(self):
        return next(self._slip_reader)

    """ Write bytes to the serial port while performing SLIP escaping """
    def write(self, packet):
        buf = b'\xc0' \
              + (packet.replace(b'\xdb',b'\xdb\xdd').replace(b'\xc0',b'\xdb\xdc')) \
              + b'\xc0'
        self._port.write(buf)

    """ Calculate checksum of a blob, as it is defined by the ROM """
    @staticmethod
    def checksum(data, state=ESP_CHECKSUM_MAGIC):
        for b in data:
            if type(b) is int:  # python 2/3 compat
                state ^= b
            else:
                state ^= ord(b)

        return state

    """ Send a request and read the response """
    def command(self, op=None, data=b"", chk=0, wait_response=True):
        if op is not None:
            pkt = struct.pack(b'<BBHI', 0x00, op, len(data), chk) + data
            self.write(pkt)

        if not wait_response:
            return

        # tries to get a response until that response has the
        # same operation as the request or a retries limit has
        # exceeded. This is needed for some esp8266s that
        # reply with more sync responses than expected.
        for retry in range(100):
            p = self.read()
            if len(p) < 8:
                continue
            (resp, op_ret, len_ret, val) = struct.unpack('<BBHI', p[:8])
            if resp != 1:
                continue
            data = p[8:]
            if op is None or op_ret == op:
                return val, data

        raise FatalError("Response doesn't match request")

    def check_command(self, op_description, op=None, data=b'', chk=0):
        """
        Execute a command with 'command', check the result code and throw an appropriate
        FatalError if it fails.

        Returns the "result" of a successful command.
        """
        val, data = self.command(op, data, chk)

        # things are a bit weird here, bear with us

        # the status bytes are the last 2/4 bytes in the data (depending on chip)
        if len(data) < self.STATUS_BYTES_LENGTH:
            raise FatalError("Failed to %s. Only got %d byte status response." % (op_description, len(data)))
        status_bytes = data[-self.STATUS_BYTES_LENGTH:]
        # we only care if the first one is non-zero. If it is, the second byte is a reason.
        if byte(status_bytes, 0) != 0:
            raise FatalError.WithResult('Failed to %s' % op_description, status_bytes)

        # if we had more data than just the status bytes, return it as the result
        # (this is used by the md5sum command, maybe other commands?)
        if len(data) > self.STATUS_BYTES_LENGTH:
            return data[:-self.STATUS_BYTES_LENGTH]
        else:  # otherwise, just return the 'val' field which comes from the reply header (this is used by read_reg)
            return val

    def flush_input(self):
        self._port.flushInput()
        self._slip_reader = slip_reader(self._port)

    def sync(self):
        self.command(self.ESP_SYNC, b'\x07\x07\x12\x20' + 32 * b'\x55')
        for i in range(7):
            self.command()

<<<<<<< HEAD
    def _connect_attempt(self, mode='default_reset', esp32r0_delay=False):
        """ A single connection attempt, with esp32r0 workaround options """
        # esp32r0_delay is a workaround for bugs with the most common auto reset
        # circuit and Windows, if the EN pin on the dev board does not have
        # enough capacitance.
        #
        # Newer dev boards shouldn't have this problem (higher value capacitor
        # on the EN pin), and ESP32 revision 1 can't use this workaround as it
        # relies on a silicon bug.
        #
        # Details: https://github.com/espressif/esptool/issues/136
        last_error = None

        # issue reset-to-bootloader:
        # RTS = either CH_PD/EN or nRESET (both active low = chip in reset
        # DTR = GPIO0 (active low = boot to flasher)
        #
        # DTR & RTS are active low signals,
        # ie True = pin @ 0V, False = pin @ VCC.
        if mode != 'no_reset':
            self._port.setDTR(False)  # IO0=HIGH
            self._port.setRTS(True)   # EN=LOW, chip in reset
            time.sleep(0.1)
            if esp32r0_delay:
                # Some chips are more likely to trigger the esp32r0
                # watchdog reset silicon bug if they're held with EN=LOW
                # for a longer period
                time.sleep(1.2)
            self._port.setDTR(True)   # IO0=LOW
            self._port.setRTS(False)  # EN=HIGH, chip out of reset
            if esp32r0_delay:
                # Sleep longer after reset.
                # This workaround only works on revision 0 ESP32 chips,
                # it exploits a silicon bug spurious watchdog reset.
                time.sleep(0.4)  # allow watchdog reset to occur
            time.sleep(0.05)
            self._port.setDTR(False)  # IO0=HIGH, done

        self._port.timeout = 0.1
        for _ in range(5):
            try:
                self.flush_input()
                self._port.flushOutput()
                self.sync()
                self._port.timeout = 5
                return None
            except FatalError as e:
                if esp32r0_delay:
                    print('_', end='')
                else:
                    print('.', end='')
=======
    """ Take N attempts to connect w/o resetting
        Return True on successful connect, False otherwise """
    def quick_connect(self, n):
        last_error = None
        # worst-case latency timer should be 255ms (probably <20ms)
        self._port.timeout = 0.3
        for _ in range(4):
            try:
                self._port.flushInput()
                self._slip_reader = slip_reader(self._port)
                self._port.flushOutput()
                self.sync()
                self._port.timeout = 5
                return
            except Exception as e:
                print('.', end='')
>>>>>>> dbaaec09
                sys.stdout.flush()
                time.sleep(0.05)
                last_error = e
        return last_error

<<<<<<< HEAD
    def connect(self, mode='default_reset'):
        """ Try connecting repeatedly until successful, or giving up """
=======
    """ Try connecting repeatedly until successful, or giving up """
    def connect(self):
>>>>>>> dbaaec09
        print('Connecting...', end='')
        sys.stdout.flush()
        last_error = None

        if (self.quick_connect(2) is None):
            return

        try:
<<<<<<< HEAD
            for _ in range(10):
                last_error = self._connect_attempt(mode=mode, esp32r0_delay=False)
                if last_error is None:
                    return
                last_error = self._connect_attempt(mode=mode, esp32r0_delay=True)
                if last_error is None:
=======
            for _ in range(4):
                # issue reset-to-bootloader:
                # RTS = either CH_PD or nRESET (both active low = chip in reset)
                # DTR = GPIO0 (active low = boot to flasher)
                self._port.setDTR(False)
                self._port.setRTS(True)
                time.sleep(0.05)
                self._port.setDTR(True)
                self._port.setRTS(False)
                time.sleep(0.05)
                self._port.setDTR(False)

                last_error = self.quick_connect(4)
                if (last_error is None):
>>>>>>> dbaaec09
                    return
        finally:
            print('')  # end 'Connecting...' line
        raise FatalError('Failed to connect to %s: %s' % (self.CHIP_NAME, last_error))

    def hard_reset(self):
        self._port.setDTR(False)
        self._port.setRTS(True)  # EN->LOW
        time.sleep(0.1)
        self._port.setRTS(False)
        print("Hard reset done (if supported via RTS)")

    """ Read memory address in target """
    def read_reg(self, addr):
        # we don't call check_command here because read_reg() function is called
        # when detecting chip type, and the way we check for success (STATUS_BYTES_LENGTH) is different
        # for different chip types (!)
        val, data = self.command(self.ESP_READ_REG, struct.pack('<I', addr))
        if byte(data, 0) != 0:
            raise FatalError.WithResult("Failed to read register address %08x" % addr, data)
        return val

    """ Write to memory address in target """
    def write_reg(self, addr, value, mask=0xFFFFFFFF, delay_us=0):
        return self.check_command("write target memory", self.ESP_WRITE_REG,
                                  struct.pack('<IIII', addr, value, mask, delay_us))

    """ Start downloading an application image to RAM """
    def mem_begin(self, size, blocks, blocksize, offset):
        return self.check_command("enter RAM download mode", self.ESP_MEM_BEGIN,
                                  struct.pack('<IIII', size, blocks, blocksize, offset))

    """ Send a block of an image to RAM """
    def mem_block(self, data, seq):
        return self.check_command("write to target RAM", self.ESP_MEM_DATA,
                                  struct.pack('<IIII', len(data), seq, 0, 0) + data,
                                  self.checksum(data))

    """ Leave download mode and run the application """
    def mem_finish(self, entrypoint=0):
        return self.check_command("leave RAM download mode", self.ESP_MEM_END,
                                  struct.pack('<II', int(entrypoint == 0), entrypoint))

    """ Start downloading to Flash (performs an erase)

    Returns number of blocks (of size self.FLASH_WRITE_SIZE) to write.
    """
    def flash_begin(self, size, offset):
        old_tmo = self._port.timeout
        num_blocks = (size + self.FLASH_WRITE_SIZE - 1) // self.FLASH_WRITE_SIZE
        erase_size = self.get_erase_size(offset, size)

        self._port.timeout = 20
        t = time.time()
        self.check_command("enter Flash download mode", self.ESP_FLASH_BEGIN,
                           struct.pack('<IIII', erase_size, num_blocks, self.FLASH_WRITE_SIZE, offset))
        if size != 0 and not self.IS_STUB:
            print("Took %.2fs to erase flash block" % (time.time() - t))
        self._port.timeout = old_tmo
        return num_blocks

    """ Write block to flash """
    def flash_block(self, data, seq):
        self.check_command("write to target Flash after seq %d" % seq,
                           self.ESP_FLASH_DATA,
                           struct.pack('<IIII', len(data), seq, 0, 0) + data,
                           self.checksum(data))

    """ Leave flash mode and run/reboot """
    def flash_finish(self, reboot=False):
        pkt = struct.pack('<I', int(not reboot))
        # stub sends a reply to this command
        self.check_command("leave Flash mode", self.ESP_FLASH_END, pkt)

    """ Run application code in flash """
    def run(self, reboot=False):
        # Fake flash begin immediately followed by flash end
        self.flash_begin(0, 0)
        self.flash_finish(reboot)

    """ Read SPI flash manufacturer and device id """
    def flash_id(self):
        SPIFLASH_RDID = 0x9F
        return self.run_spiflash_command(SPIFLASH_RDID, b"", 24)

    def parse_flash_size_arg(self, arg):
        try:
            return self.FLASH_SIZES[arg]
        except KeyError:
            raise FatalError("Flash size '%s' is not supported by this chip type. Supported sizes: %s"
                             % (arg, ", ".join(self.FLASH_SIZES.keys())))

    def run_stub(self, stub=None):
        if stub is None:
            if self.IS_STUB:
                raise FatalError("Not possible for a stub to load another stub (memory likely to overlap.)")
            stub = self.STUB_CODE

        # Upload
        print("Uploading stub...")
        for field in ['text', 'data']:
            if field in stub:
                offs = stub[field + "_start"]
                length = len(stub[field])
                blocks = (length + self.ESP_RAM_BLOCK - 1) // self.ESP_RAM_BLOCK
                self.mem_begin(length, blocks, self.ESP_RAM_BLOCK, offs)
                for seq in range(blocks):
                    from_offs = seq * self.ESP_RAM_BLOCK
                    to_offs = from_offs + self.ESP_RAM_BLOCK
                    self.mem_block(stub[field][from_offs:to_offs], seq)
        print("Running stub...")
        self.mem_finish(stub['entry'])

        p = self.read()
        if p != b'OHAI':
            raise FatalError("Failed to start stub. Unexpected response: %s" % p)
        print("Stub running...")
        return self.STUB_CLASS(self)

    @stub_and_esp32_function_only
    def flash_defl_begin(self, size, compsize, offset):
        """ Start downloading compressed data to Flash (performs an erase)

        Returns number of blocks (size self.FLASH_WRITE_SIZE) to write.
        """
        old_tmo = self._port.timeout
        num_blocks = (compsize + self.FLASH_WRITE_SIZE - 1) // self.FLASH_WRITE_SIZE
        erase_blocks = (size + self.FLASH_WRITE_SIZE - 1) // self.FLASH_WRITE_SIZE

        self._port.timeout = 20
        t = time.time()
        if self.IS_STUB:
            write_size = size  # stub expects number of bytes here, manages erasing internally
        else:
            write_size = erase_blocks * self.FLASH_WRITE_SIZE  # ROM expects rounded up to erase block size
        print("Compressed %d bytes to %d..." % (size, compsize))
        self.check_command("enter compressed flash mode", self.ESP_FLASH_DEFL_BEGIN,
                           struct.pack('<IIII', write_size, num_blocks, self.FLASH_WRITE_SIZE, offset))
        if size != 0 and not self.IS_STUB:
            # (stub erases as it writes, but ROM loaders erase on begin)
            print("Took %.2fs to erase flash block" % (time.time() - t))
        self._port.timeout = old_tmo
        return num_blocks

    """ Write block to flash, send compressed """
    @stub_and_esp32_function_only
    def flash_defl_block(self, data, seq):
        self.check_command("write compressed data to flash after seq %d" % seq,
                           self.ESP_FLASH_DEFL_DATA, struct.pack('<IIII', len(data), seq, 0, 0) + data, self.checksum(data))

    """ Leave compressed flash mode and run/reboot """
    @stub_and_esp32_function_only
    def flash_defl_finish(self, reboot=False):
        if not reboot and not self.IS_STUB:
            # skip sending flash_finish to ROM loader, as this
            # exits the bootloader. Stub doesn't do this.
            return
        pkt = struct.pack('<I', int(not reboot))
        self.check_command("leave compressed flash mode", self.ESP_FLASH_DEFL_END, pkt)
        self.in_bootloader = False

    @stub_and_esp32_function_only
    def flash_md5sum(self, addr, size):
        # the MD5 command returns additional bytes in the standard
        # command reply slot
        res = self.check_command('calculate md5sum', self.ESP_SPI_FLASH_MD5, struct.pack('<IIII', addr, size, 0, 0))

        if len(res) == 32:
            return res.decode("utf-8")  # already hex formatted
        elif len(res) == 16:
            return hexify(res).lower()
        else:
            raise FatalError("MD5Sum command returned unexpected result: %r" % res)

    @stub_and_esp32_function_only
    def change_baud(self, baud):
        print("Changing baud rate to %d" % baud)
        self.command(self.ESP_CHANGE_BAUDRATE, struct.pack('<II', baud, 0))
        print("Changed.")
        self._port.baudrate = baud
        time.sleep(0.05)  # get rid of crap sent during baud rate change
        self.flush_input()

    @stub_function_only
    def erase_flash(self):
        oldtimeout = self._port.timeout
        # depending on flash chip model the erase may take this long (maybe longer!)
        self._port.timeout = 128
        try:
            self.check_command("erase flash", self.ESP_ERASE_FLASH)
        finally:
            self._port.timeout = oldtimeout

    @stub_function_only
    def erase_region(self, offset, size):
        if offset % self.FLASH_SECTOR_SIZE != 0:
            raise FatalError("Offset to erase from must be a multiple of 4096")
        if size % self.FLASH_SECTOR_SIZE != 0:
            raise FatalError("Size of data to erase must be a multiple of 4096")
        self.check_command("erase region", self.ESP_ERASE_REGION, struct.pack('<II', offset, size))

    @stub_function_only
    def read_flash(self, offset, length, progress_fn=None):
        # issue a standard bootloader command to trigger the read
        self.check_command("read flash", self.ESP_READ_FLASH,
                           struct.pack('<IIII',
                                       offset,
                                       length,
                                       self.FLASH_SECTOR_SIZE,
                                       64))
        # now we expect (length // block_size) SLIP frames with the data
        data = b''
        while len(data) < length:
            p = self.read()
            data += p
            self.write(struct.pack('<I', len(data)))
            if progress_fn and (len(data) % 1024 == 0 or len(data) == length):
                progress_fn(len(data), length)
        if progress_fn:
            progress_fn(len(data), length)
        if len(data) > length:
            raise FatalError('Read more than expected')
        digest_frame = self.read()
        if len(digest_frame) != 16:
            raise FatalError('Expected digest, got: %s' % hexify(digest_frame))
        expected_digest = hexify(digest_frame).upper()
        digest = hashlib.md5(data).hexdigest().upper()
        if digest != expected_digest:
            raise FatalError('Digest mismatch: expected %s, got %s' % (expected_digest, digest))
        return data

    def flash_spi_attach(self, hspi_arg):
        """Send SPI attach command to enable the SPI flash pins

        ESP8266 ROM does this when you send flash_begin, ESP32 ROM
        has it as a SPI command.
        """
        # last 3 bytes in ESP_SPI_ATTACH argument are reserved values
        arg = struct.pack('<I', hspi_arg)
        if not self.IS_STUB:
            # ESP32 ROM loader takes additional 'is legacy' arg, which is not
            # currently supported in the stub loader or esptool.py (as it's not usually needed.)
            is_legacy = 0
            arg += struct.pack('BBBB', is_legacy, 0, 0, 0)
        self.check_command("configure SPI flash pins", ESP32ROM.ESP_SPI_ATTACH, arg)

    def flash_set_parameters(self, size):
        """Tell the ESP bootloader the parameters of the chip

        Corresponds to the "flashchip" data structure that the ROM
        has in RAM.

        'size' is in bytes.

        All other flash parameters are currently hardcoded (on ESP8266
        these are mostly ignored by ROM code, on ESP32 I'm not sure.)
        """
        fl_id = 0
        total_size = size
        block_size = 64 * 1024
        sector_size = 4 * 1024
        page_size = 256
        status_mask = 0xffff
        self.check_command("set SPI params", ESP32ROM.ESP_SPI_SET_PARAMS,
                           struct.pack('<IIIIII', fl_id, total_size, block_size, sector_size, page_size, status_mask))

    def run_spiflash_command(self, spiflash_command, data=b"", read_bits=0):
        """Run an arbitrary SPI flash command.

        This function uses the "USR_COMMAND" functionality in the ESP
        SPI hardware, rather than the precanned commands supported by
        hardware. So the value of spiflash_command is an actual command
        byte, sent over the wire.

        After writing command byte, writes 'data' to MOSI and then
        reads back 'read_bits' of reply on MISO. Result is a number.
        """

        # SPI_USR register flags
        SPI_USR_COMMAND = (1 << 31)
        SPI_USR_MISO    = (1 << 28)
        SPI_USR_MOSI    = (1 << 27)

        # SPI registers, base address differs ESP32 vs 8266
        base = self.SPI_REG_BASE
        SPI_CMD_REG       = base + 0x00
        SPI_USR_REG       = base + 0x1C
        SPI_USR1_REG      = base + 0x20
        SPI_USR2_REG      = base + 0x24
        SPI_W0_REG        = base + self.SPI_W0_OFFS

        # following two registers are ESP32 only
        if self.SPI_HAS_MOSI_DLEN_REG:
            # ESP32 has a more sophisticated wayto set up "user" commands
            def set_data_lengths(mosi_bits, miso_bits):
                SPI_MOSI_DLEN_REG = base + 0x28
                SPI_MISO_DLEN_REG = base + 0x2C
                if mosi_bits > 0:
                    self.write_reg(SPI_MOSI_DLEN_REG, mosi_bits - 1)
                if miso_bits > 0:
                    self.write_reg(SPI_MISO_DLEN_REG, miso_bits - 1)
        else:

            def set_data_lengths(mosi_bits, miso_bits):
                SPI_DATA_LEN_REG = SPI_USR1_REG
                SPI_MOSI_BITLEN_S = 17
                SPI_MISO_BITLEN_S = 8
                mosi_mask = 0 if (mosi_bits == 0) else (mosi_bits - 1)
                miso_mask = 0 if (miso_bits == 0) else (miso_bits - 1)
                self.write_reg(SPI_DATA_LEN_REG,
                               (miso_mask << SPI_MISO_BITLEN_S) | (
                                   mosi_mask << SPI_MOSI_BITLEN_S))

        # SPI peripheral "command" bitmasks for SPI_CMD_REG
        SPI_CMD_USR  = (1 << 18)

        # shift values
        SPI_USR2_DLEN_SHIFT = 28

        if read_bits > 32:
            raise FatalError("Reading more than 32 bits back from a SPI flash operation is unsupported")
        if len(data) > 64:
            raise FatalError("Writing more than 64 bytes of data with one SPI command is unsupported")

        data_bits = len(data) * 8
        old_spi_usr = self.read_reg(SPI_USR_REG)
        old_spi_usr2 = self.read_reg(SPI_USR2_REG)
        flags = SPI_USR_COMMAND
        if read_bits > 0:
            flags |= SPI_USR_MISO
        if data_bits > 0:
            flags |= SPI_USR_MOSI
        set_data_lengths(data_bits, read_bits)
        self.write_reg(SPI_USR_REG, flags)
        self.write_reg(SPI_USR2_REG,
                       (7 << SPI_USR2_DLEN_SHIFT) | spiflash_command)
        if data_bits == 0:
            self.write_reg(SPI_W0_REG, 0)  # clear data register before we read it
        else:
            data = pad_to(data, 4, b'\00')  # pad to 32-bit multiple
            words = struct.unpack("I" * (len(data) // 4), data)
            next_reg = SPI_W0_REG
            for word in words:
                self.write_reg(next_reg, word)
                next_reg += 4
        self.write_reg(SPI_CMD_REG, SPI_CMD_USR)

        def wait_done():
            for _ in range(10):
                if (self.read_reg(SPI_CMD_REG) & SPI_CMD_USR) == 0:
                    return
            raise FatalError("SPI command did not complete in time")
        wait_done()

        status = self.read_reg(SPI_W0_REG)
        # restore some SPI controller registers
        self.write_reg(SPI_USR_REG, old_spi_usr)
        self.write_reg(SPI_USR2_REG, old_spi_usr2)
        return status

    def read_status(self, num_bytes=2):
        """Read up to 24 bits (num_bytes) of SPI flash status register contents
        via RDSR, RDSR2, RDSR3 commands

        Not all SPI flash supports all three commands. The upper 1 or 2
        bytes may be 0xFF.
        """
        SPIFLASH_RDSR  = 0x05
        SPIFLASH_RDSR2 = 0x35
        SPIFLASH_RDSR3 = 0x15

        status = 0
        shift = 0
        for cmd in [SPIFLASH_RDSR, SPIFLASH_RDSR2, SPIFLASH_RDSR3][0:num_bytes]:
            status += self.run_spiflash_command(cmd, read_bits=8) << shift
            shift += 8
        return status

    def write_status(self, new_status, num_bytes=2, set_non_volatile=False):
        """Write up to 24 bits (num_bytes) of new status register

        num_bytes can be 1, 2 or 3.

        Not all flash supports the additional commands to write the
        second and third byte of the status register. When writing 2
        bytes, esptool also sends a 16-byte WRSR command (as some
        flash types use this instead of WRSR2.)

        If the set_non_volatile flag is set, non-volatile bits will
        be set as well as volatile ones (WREN used instead of WEVSR).

        """
        SPIFLASH_WRSR = 0x01
        SPIFLASH_WRSR2 = 0x31
        SPIFLASH_WRSR3 = 0x11
        SPIFLASH_WEVSR = 0x50
        SPIFLASH_WREN = 0x06
        SPIFLASH_WRDI = 0x04

        enable_cmd = SPIFLASH_WREN if set_non_volatile else SPIFLASH_WEVSR

        # try using a 16-bit WRSR (not supported by all chips)
        # this may be redundant, but shouldn't hurt
        if num_bytes == 2:
            self.run_spiflash_command(enable_cmd)
            self.run_spiflash_command(SPIFLASH_WRSR, struct.pack("<H", new_status))

        # also try using individual commands (also not supported by all chips for num_bytes 2 & 3)
        for cmd in [SPIFLASH_WRSR, SPIFLASH_WRSR2, SPIFLASH_WRSR3][0:num_bytes]:
            self.run_spiflash_command(enable_cmd)
            self.run_spiflash_command(cmd, struct.pack("B", new_status & 0xFF))
            new_status >>= 8

        self.run_spiflash_command(SPIFLASH_WRDI)

    def hard_reset(self):
        self._port.setRTS(True)  # EN->LOW
        time.sleep(0.1)
        self._port.setRTS(False)

    def soft_reset(self, stay_in_bootloader):
        if not self.IS_STUB:
            if stay_in_bootloader:
                return  # ROM bootloader is already in bootloader!
            else:
                # 'run user code' is as close to a soft reset as we can do
                self.flash_begin(0, 0)
                self.flash_finish(False)
        else:
            if stay_in_bootloader:
                # soft resetting from the stub loader
                # will re-load the ROM bootloader
                self.flash_begin(0, 0)
                self.flash_finish(True)
            elif self.CHIP_NAME != "ESP8266":
                raise FatalError("Soft resetting is currently only supported on ESP8266")
            else:
                # running user code from stub loader requires some hacks
                # in the stub loader
                self.command(self.ESP_RUN_USER_CODE, wait_response=False)


class ESP8266ROM(ESPLoader):
    """ Access class for ESP8266 ROM bootloader
    """
    CHIP_NAME = "ESP8266"
    IS_STUB = False

    DATE_REG_VALUE = 0x00062000

    # OTP ROM addresses
    ESP_OTP_MAC0    = 0x3ff00050
    ESP_OTP_MAC1    = 0x3ff00054
    ESP_OTP_MAC3    = 0x3ff0005c

    SPI_REG_BASE    = 0x60000200
    SPI_W0_OFFS     = 0x40
    SPI_HAS_MOSI_DLEN_REG = False

    FLASH_SIZES = {
        '512KB':0x00,
        '256KB':0x10,
        '1MB':0x20,
        '2MB':0x30,
        '4MB':0x40,
        '2MB-c1': 0x50,
        '4MB-c1':0x60,
        '8MB':0x80,
        '16MB':0x90,
    }

    FLASH_HEADER_OFFSET = 0

    def flash_spi_attach(self, hspi_arg):
        if self.IS_STUB:
            super(ESP8266ROM, self).flash_spi_attach(hspi_arg)
        else:
            # ESP8266 ROM has no flash_spi_attach command in serial protocol,
            # but flash_begin will do it
            self.flash_begin(0, 0)

    def flash_set_parameters(self, size):
        # not implemented in ROM, but OK to silently skip for ROM
        if self.IS_STUB:
            super(ESP8266ROM, self).flash_set_parameters(size)

    def chip_id(self):
        """ Read Chip ID from OTP ROM - see http://esp8266-re.foogod.com/wiki/System_get_chip_id_%28IoT_RTOS_SDK_0.9.9%29 """
        id0 = self.read_reg(self.ESP_OTP_MAC0)
        id1 = self.read_reg(self.ESP_OTP_MAC1)
        return (id0 >> 24) | ((id1 & MAX_UINT24) << 8)

    def read_mac(self):
        """ Read MAC from OTP ROM """
        mac0 = self.read_reg(self.ESP_OTP_MAC0)
        mac1 = self.read_reg(self.ESP_OTP_MAC1)
        mac3 = self.read_reg(self.ESP_OTP_MAC3)
        if (mac3 != 0):
            oui = ((mac3 >> 16) & 0xff, (mac3 >> 8) & 0xff, mac3 & 0xff)
        elif ((mac1 >> 16) & 0xff) == 0:
            oui = (0x18, 0xfe, 0x34)
        elif ((mac1 >> 16) & 0xff) == 1:
            oui = (0xac, 0xd0, 0x74)
        else:
            raise FatalError("Unknown OUI")
        return oui + ((mac1 >> 8) & 0xff, mac1 & 0xff, (mac0 >> 24) & 0xff)

    def get_erase_size(self, offset, size):
        """ Calculate an erase size given a specific size in bytes.

        Provides a workaround for the bootloader erase bug."""

        sectors_per_block = 16
        sector_size = self.FLASH_SECTOR_SIZE
        num_sectors = (size + sector_size - 1) // sector_size
        start_sector = offset // sector_size

        head_sectors = sectors_per_block - (start_sector % sectors_per_block)
        if num_sectors < head_sectors:
            head_sectors = num_sectors

        if num_sectors < 2 * head_sectors:
            return (num_sectors + 1) // 2 * sector_size
        else:
            return (num_sectors - head_sectors) * sector_size


class ESP8266StubLoader(ESP8266ROM):
    """ Access class for ESP8266 stub loader, runs on top of ROM.
    """
    FLASH_WRITE_SIZE = 0x4000  # matches MAX_WRITE_BLOCK in stub_loader.c
    IS_STUB = True

    def __init__(self, rom_loader):
        self._port = rom_loader._port
        self.flush_input()  # resets _slip_reader

    def get_erase_size(self, offset, size):
        return size  # stub doesn't have same size bug as ROM loader


ESP8266ROM.STUB_CLASS = ESP8266StubLoader


class ESP32ROM(ESPLoader):
    """Access class for ESP32 ROM bootloader

    """
    CHIP_NAME = "ESP32"
    IS_STUB = False

    DATE_REG_VALUE = 0x15122500

    IROM_MAP_START = 0x400d0000
    IROM_MAP_END   = 0x40400000
    DROM_MAP_START = 0x3F400000
    DROM_MAP_END   = 0x3F700000

    # ESP32 uses a 4 byte status reply
    STATUS_BYTES_LENGTH = 4

    SPI_REG_BASE   = 0x60002000
    EFUSE_REG_BASE = 0x6001a000

    SPI_W0_OFFS = 0x80
    SPI_HAS_MOSI_DLEN_REG = True

    FLASH_SIZES = {
        '1MB':0x00,
        '2MB':0x10,
        '4MB':0x20,
        '8MB':0x30,
        '16MB':0x40
    }

    FLASH_HEADER_OFFSET = 0x1000

    def read_efuse(self, n):
        """ Read the nth word of the ESP3x EFUSE region. """
        return self.read_reg(self.EFUSE_REG_BASE + (4 * n))

    def chip_id(self):
        word16 = self.read_efuse(1)
        word17 = self.read_efuse(2)
        return ((word17 & MAX_UINT24) << 24) | (word16 >> 8) & MAX_UINT24

    def read_mac(self):
        """ Read MAC from EFUSE region """
        words = [self.read_efuse(2), self.read_efuse(1)]
        bitstring = struct.pack(">II", *words)
        bitstring = bitstring[2:8]  # trim the 2 byte CRC
        try:
            return tuple(ord(b) for b in bitstring)
        except TypeError:  # Python 3, bitstring elements are already bytes
            return tuple(bitstring)

    def get_erase_size(self, offset, size):
        return size


class ESP32StubLoader(ESP32ROM):
    """ Access class for ESP32 stub loader, runs on top of ROM.
    """
    FLASH_WRITE_SIZE = 0x4000  # matches MAX_WRITE_BLOCK in stub_loader.c
    STATUS_BYTES_LENGTH = 2  # same as ESP8266, different to ESP32 ROM
    IS_STUB = True

    def __init__(self, rom_loader):
        self._port = rom_loader._port
        self.flush_input()  # resets _slip_reader


ESP32ROM.STUB_CLASS = ESP32StubLoader


class ESPBOOTLOADER(object):
    """ These are constants related to software ESP bootloader, working with 'v2' image files """

    # First byte of the "v2" application image
    IMAGE_V2_MAGIC = 0xea

    # First 'segment' value in a "v2" application image, appears to be a constant version value?
    IMAGE_V2_SEGMENT = 4


def LoadFirmwareImage(chip, filename):
    """ Load a firmware image. Can be for ESP8266 or ESP32. ESP8266 images will be examined to determine if they are
        original ROM firmware images (ESPFirmwareImage) or "v2" OTA bootloader images.

        Returns a BaseFirmwareImage subclass, either ESPFirmwareImage (v1) or OTAFirmwareImage (v2).
    """
    with open(filename, 'rb') as f:
        if chip == 'esp32':
            return ESP32FirmwareImage(f)
        else:  # Otherwise, ESP8266 so look at magic to determine the image type
            magic = ord(f.read(1))
            f.seek(0)
            if magic == ESPLoader.ESP_IMAGE_MAGIC:
                return ESPFirmwareImage(f)
            elif magic == ESPBOOTLOADER.IMAGE_V2_MAGIC:
                return OTAFirmwareImage(f)
            else:
                raise FatalError("Invalid image magic number: %d" % magic)


class ImageSegment(object):
    """ Wrapper class for a segment in an ESP image
    (very similar to a section in an ELFImage also) """
    def __init__(self, addr, data, file_offs=None):
        self.addr = addr
        # pad all ImageSegments to at least 4 bytes length
        self.data = pad_to(data, 4, b'\x00')
        self.file_offs = file_offs
        self.include_in_checksum = True

    def copy_with_new_addr(self, new_addr):
        """ Return a new ImageSegment with same data, but mapped at
        a new address. """
        return ImageSegment(new_addr, self.data, 0)

    def __repr__(self):
        r = "len 0x%05x load 0x%08x" % (len(self.data), self.addr)
        if self.file_offs is not None:
            r += " file_offs 0x%08x" % (self.file_offs)
        return r


class ELFSection(ImageSegment):
    """ Wrapper class for a section in an ELF image, has a section
    name as well as the common properties of an ImageSegment. """
    def __init__(self, name, addr, data):
        super(ELFSection, self).__init__(addr, data)
        self.name = name.decode("utf-8")

    def __repr__(self):
        return "%s %s" % (self.name, super(ELFSection, self).__repr__())


class BaseFirmwareImage(object):
    SEG_HEADER_LEN = 8

    """ Base class with common firmware image functions """
    def __init__(self):
        self.segments = []
        self.entrypoint = 0

    def load_common_header(self, load_file, expected_magic):
            (magic, segments, self.flash_mode, self.flash_size_freq, self.entrypoint) = struct.unpack('<BBBBI', load_file.read(8))

            if magic != expected_magic or segments > 16:
                raise FatalError('Invalid firmware image magic=%d segments=%d' % (magic, segments))
            return segments

    def load_segment(self, f, is_irom_segment=False):
        """ Load the next segment from the image file """
        file_offs = f.tell()
        (offset, size) = struct.unpack('<II', f.read(8))
        self.warn_if_unusual_segment(offset, size, is_irom_segment)
        segment_data = f.read(size)
        if len(segment_data) < size:
            raise FatalError('End of file reading segment 0x%x, length %d (actual length %d)' % (offset, size, len(segment_data)))
        segment = ImageSegment(offset, segment_data, file_offs)
        self.segments.append(segment)
        return segment

    def warn_if_unusual_segment(self, offset, size, is_irom_segment):
        if not is_irom_segment:
            if offset > 0x40200000 or offset < 0x3ffe0000 or size > 65536:
                print('WARNING: Suspicious segment 0x%x, length %d' % (offset, size))

    def save_segment(self, f, segment, checksum=None):
        """ Save the next segment to the image file, return next checksum value if provided """
        f.write(struct.pack('<II', segment.addr, len(segment.data)))
        f.write(segment.data)
        if checksum is not None:
            return ESPLoader.checksum(segment.data, checksum)

    def read_checksum(self, f):
        """ Return ESPLoader checksum from end of just-read image """
        # Skip the padding. The checksum is stored in the last byte so that the
        # file is a multiple of 16 bytes.
        align_file_position(f, 16)
        return ord(f.read(1))

    def calculate_checksum(self):
        """ Calculate checksum of loaded image, based on segments in
        segment array.
        """
        checksum = ESPLoader.ESP_CHECKSUM_MAGIC
        for seg in self.segments:
            if seg.include_in_checksum:
                checksum = ESPLoader.checksum(seg.data, checksum)
        return checksum

    def append_checksum(self, f, checksum):
        """ Append ESPLoader checksum to the just-written image """
        align_file_position(f, 16)
        f.write(struct.pack(b'B', checksum))

    def write_common_header(self, f, segments):
        f.write(struct.pack('<BBBBI', ESPLoader.ESP_IMAGE_MAGIC, len(segments),
                            self.flash_mode, self.flash_size_freq, self.entrypoint))

    def is_irom_addr(self, addr):
        """ Returns True if an address starts in the irom region.
        Valid for ESP8266 only.
        """
        return ESP8266ROM.IROM_MAP_START <= addr < ESP8266ROM.IROM_MAP_END

    def get_irom_segment(self):
            irom_segments = [s for s in self.segments if self.is_irom_addr(s.addr)]
            if len(irom_segments) > 0:
                if len(irom_segments) != 1:
                    raise FatalError('Found %d segments that could be irom0. Bad ELF file?' % len(irom_segments))
                return irom_segments[0]
            return None

    def get_non_irom_segments(self):
        irom_segment = self.get_irom_segment()
        return [s for s in self.segments if s != irom_segment]


class ESPFirmwareImage(BaseFirmwareImage):
    """ 'Version 1' firmware image, segments loaded directly by the ROM bootloader. """

    ROM_LOADER = ESP8266ROM

    def __init__(self, load_file=None):
        super(ESPFirmwareImage, self).__init__()
        self.flash_mode = 0
        self.flash_size_freq = 0
        self.version = 1

        if load_file is not None:
            segments = self.load_common_header(load_file, ESPLoader.ESP_IMAGE_MAGIC)

            for _ in range(segments):
                self.load_segment(load_file)
            self.checksum = self.read_checksum(load_file)

    def default_output_name(self, input_file):
        """ Derive a default output name from the ELF name. """
        return input_file + '-'

    def save(self, basename):
        """ Save a set of V1 images for flashing. Parameter is a base filename. """
        # IROM data goes in its own plain binary file
        irom_segment = self.get_irom_segment()
        if irom_segment is not None:
            with open("%s0x%05x.bin" % (basename, irom_segment.addr - ESP8266ROM.IROM_MAP_START), "wb") as f:
                f.write(irom_segment.data)

        # everything but IROM goes at 0x00000 in an image file
        normal_segments = self.get_non_irom_segments()
        with open("%s0x00000.bin" % basename, 'wb') as f:
            self.write_common_header(f, normal_segments)
            checksum = ESPLoader.ESP_CHECKSUM_MAGIC
            for segment in normal_segments:
                checksum = self.save_segment(f, segment, checksum)
            self.append_checksum(f, checksum)


class OTAFirmwareImage(BaseFirmwareImage):
    """ 'Version 2' firmware image, segments loaded by software bootloader stub
        (ie Espressif bootloader or rboot)
    """

    ROM_LOADER = ESP8266ROM

    def __init__(self, load_file=None):
        super(OTAFirmwareImage, self).__init__()
        self.version = 2
        if load_file is not None:
            segments = self.load_common_header(load_file, ESPBOOTLOADER.IMAGE_V2_MAGIC)
            if segments != ESPBOOTLOADER.IMAGE_V2_SEGMENT:
                # segment count is not really segment count here, but we expect to see '4'
                print('Warning: V2 header has unexpected "segment" count %d (usually 4)' % segments)

            # irom segment comes before the second header
            #
            # the file is saved in the image with a zero load address
            # in the header, so we need to calculate a load address
            irom_segment = self.load_segment(load_file, True)
            # for actual mapped addr, add ESP8266ROM.IROM_MAP_START + flashing_Addr + 8
            irom_segment.addr = 0
            irom_segment.include_in_checksum = False

            first_flash_mode = self.flash_mode
            first_flash_size_freq = self.flash_size_freq
            first_entrypoint = self.entrypoint
            # load the second header

            segments = self.load_common_header(load_file, ESPLoader.ESP_IMAGE_MAGIC)

            if first_flash_mode != self.flash_mode:
                print('WARNING: Flash mode value in first header (0x%02x) disagrees with second (0x%02x). Using second value.'
                      % (first_flash_mode, self.flash_mode))
            if first_flash_size_freq != self.flash_size_freq:
                print('WARNING: Flash size/freq value in first header (0x%02x) disagrees with second (0x%02x). Using second value.'
                      % (first_flash_size_freq, self.flash_size_freq))
            if first_entrypoint != self.entrypoint:
                print('WARNING: Entrypoint address in first header (0x%08x) disagrees with second header (0x%08x). Using second value.'
                      % (first_entrypoint, self.entrypoint))

            # load all the usual segments
            for _ in range(segments):
                self.load_segment(load_file)
            self.checksum = self.read_checksum(load_file)

    def default_output_name(self, input_file):
        """ Derive a default output name from the ELF name. """
        irom_segment = self.get_irom_segment()
        if irom_segment is not None:
            irom_offs = irom_segment.addr - ESP8266ROM.IROM_MAP_START
        else:
            irom_offs = 0
        return "%s-0x%05x.bin" % (os.path.splitext(input_file)[0],
                                  irom_offs & ~(ESPLoader.FLASH_SECTOR_SIZE - 1))

    def save(self, filename):
        with open(filename, 'wb') as f:
            # Save first header for irom0 segment
            f.write(struct.pack(b'<BBBBI', ESPBOOTLOADER.IMAGE_V2_MAGIC, ESPBOOTLOADER.IMAGE_V2_SEGMENT,
                                self.flash_mode, self.flash_size_freq, self.entrypoint))

            irom_segment = self.get_irom_segment()
            if irom_segment is not None:
                # save irom0 segment, make sure it has load addr 0 in the file
                irom_segment = irom_segment.copy_with_new_addr(0)
                self.save_segment(f, irom_segment)

            # second header, matches V1 header and contains loadable segments
            normal_segments = self.get_non_irom_segments()
            self.write_common_header(f, normal_segments)
            checksum = ESPLoader.ESP_CHECKSUM_MAGIC
            for segment in normal_segments:
                checksum = self.save_segment(f, segment, checksum)
            self.append_checksum(f, checksum)


class ESP32FirmwareImage(BaseFirmwareImage):
    """ ESP32 firmware image is very similar to V1 ESP8266 image,
    except with an additional 16 byte reserved header at top of image,
    and because of new flash mapping capabilities the flash-mapped regions
    can be placed in the normal image (just @ 64kB padded offsets).
    """

    ROM_LOADER = ESP32ROM

    def __init__(self, load_file=None):
        super(ESP32FirmwareImage, self).__init__()
        self.flash_mode = 0
        self.flash_size_freq = 0
        self.version = 1

        if load_file is not None:
            segments = self.load_common_header(load_file, ESPLoader.ESP_IMAGE_MAGIC)
            additional_header = list(struct.unpack("B" * 16, load_file.read(16)))

            # check these bytes are unused
            if additional_header != [0] * 16:
                print("WARNING: ESP32 image header contains unknown flags. Possibly this image is from a newer version of esptool.py")

            for _ in range(segments):
                self.load_segment(load_file)
            self.checksum = self.read_checksum(load_file)

    def is_flash_addr(self, addr):
        return (ESP32ROM.IROM_MAP_START <= addr < ESP32ROM.IROM_MAP_END) \
            or (ESP32ROM.DROM_MAP_START <= addr < ESP32ROM.DROM_MAP_END)

    def default_output_name(self, input_file):
        """ Derive a default output name from the ELF name. """
        return "%s.bin" % (os.path.splitext(input_file)[0])

    def warn_if_unusual_segment(self, offset, size, is_irom_segment):
        pass  # TODO: add warnings for ESP32 segment offset/size combinations that are wrong

    def save(self, filename):
        padding_segments = 0
        with open(filename, 'wb') as f:
            self.write_common_header(f, self.segments)

            # first 4 bytes of header are read by ROM bootloader for SPI
            # config, but currently unused
            f.write(b'\x00' * 16)

            checksum = ESPLoader.ESP_CHECKSUM_MAGIC
            last_addr = None
            for segment in sorted(self.segments, key=lambda s:s.addr):
                # IROM/DROM segment flash mappings need to align on
                # 64kB boundaries.
                #
                # TODO: intelligently order segments to reduce wastage
                # by squeezing smaller DRAM/IRAM segments into the
                # 64kB padding space.
                IROM_ALIGN = 65536

                # check for multiple ELF sections that live in the same flash mapping region.
                # this is usually a sign of a broken linker script, but if you have a legitimate
                # use case then let us know (we can merge segments here, but as a rule you probably
                # want to merge them in your linker script.)
                if last_addr is not None and self.is_flash_addr(last_addr) \
                   and self.is_flash_addr(segment.addr) and segment.addr // IROM_ALIGN == last_addr // IROM_ALIGN:
                    raise FatalError(("Segment loaded at 0x%08x lands in same 64KB flash mapping as segment loaded at 0x%08x. " +
                                     "Can't generate binary. Suggest changing linker script or ELF to merge sections.") %
                                     (segment.addr, last_addr))
                last_addr = segment.addr

                if self.is_flash_addr(segment.addr):
                    # Actual alignment required for the segment header: positioned so that
                    # after we write the next 8 byte header, file_offs % IROM_ALIGN == segment.addr % IROM_ALIGN
                    #
                    # (this is because the segment's vaddr may not be IROM_ALIGNed, more likely is aligned
                    # IROM_ALIGN+0x10 to account for longest possible header.
                    align_past = (segment.addr % IROM_ALIGN) - self.SEG_HEADER_LEN
                    assert (align_past + self.SEG_HEADER_LEN) == (segment.addr % IROM_ALIGN)

                    # subtract SEG_HEADER_LEN a second time, as the padding block has a header as well
                    pad_len = (IROM_ALIGN - (f.tell() % IROM_ALIGN)) + align_past - self.SEG_HEADER_LEN
                    if pad_len < 0:
                        pad_len += IROM_ALIGN
                    if pad_len > 0:
                        null = ImageSegment(0, b'\x00' * pad_len, f.tell())
                        checksum = self.save_segment(f, null, checksum)
                        padding_segments += 1
                    # verify that after the 8 byte header is added, were are at the correct offset relative to the segment's vaddr
                    assert (f.tell() + 8) % IROM_ALIGN == segment.addr % IROM_ALIGN
                checksum = self.save_segment(f, segment, checksum)
            self.append_checksum(f, checksum)
            # kinda hacky: go back to the initial header and write the new segment count
            # that includes padding segments. Luckily(?) this header is not checksummed
            f.seek(1)
            try:
                f.write(chr(len(self.segments) + padding_segments))
            except TypeError:  # Python 3
                f.write(bytes([len(self.segments) + padding_segments]))


class ELFFile(object):
    SEC_TYPE_PROGBITS = 0x01
    SEC_TYPE_STRTAB = 0x03

    LEN_SEC_HEADER = 0x28

    def __init__(self, name):
        # Load sections from the ELF file
        self.name = name
        with open(self.name, 'rb') as f:
            self._read_elf_file(f)

    def get_section(self, section_name):
        for s in self.sections:
            if s.name == section_name:
                return s
        raise ValueError("No section %s in ELF file" % section_name)

    def _read_elf_file(self, f):
        # read the ELF file header
        LEN_FILE_HEADER = 0x34
        try:
            (ident,_type,machine,_version,
             self.entrypoint,_phoff,shoff,_flags,
             _ehsize, _phentsize,_phnum, shentsize,
             shnum,shstrndx) = struct.unpack("<16sHHLLLLLHHHHHH", f.read(LEN_FILE_HEADER))
        except struct.error as e:
            raise FatalError("Failed to read a valid ELF header from %s: %s" % (self.name, e))

        if byte(ident, 0) != 0x7f or ident[1:4] != b'ELF':
            raise FatalError("%s has invalid ELF magic header" % self.name)
        if machine != 0x5e:
            raise FatalError("%s does not appear to be an Xtensa ELF file. e_machine=%04x" % (self.name, machine))
        if shentsize != self.LEN_SEC_HEADER:
            raise FatalError("%s has unexpected section header entry size 0x%x (not 0x28)" % (self.name, shentsize, self.LEN_SEC_HEADER))
        if shnum == 0:
            raise FatalError("%s has 0 section headers" % (self.name))
        self._read_sections(f, shoff, shnum, shstrndx)

    def _read_sections(self, f, section_header_offs, section_header_count, shstrndx):
        f.seek(section_header_offs)
        len_bytes = section_header_count * self.LEN_SEC_HEADER
        section_header = f.read(len_bytes)
        if len(section_header) == 0:
            raise FatalError("No section header found at offset %04x in ELF file." % section_header_offs)
        if len(section_header) != (len_bytes):
            raise FatalError("Only read 0x%x bytes from section header (expected 0x%x.) Truncated ELF file?" % (len(section_header), len_bytes))

        # walk through the section header and extract all sections
        section_header_offsets = range(0, len(section_header), self.LEN_SEC_HEADER)

        def read_section_header(offs):
            name_offs,sec_type,_flags,lma,sec_offs,size = struct.unpack_from("<LLLLLL", section_header[offs:])
            return (name_offs, sec_type, lma, size, sec_offs)
        all_sections = [read_section_header(offs) for offs in section_header_offsets]
        prog_sections = [s for s in all_sections if s[1] == ELFFile.SEC_TYPE_PROGBITS]

        # search for the string table section
        if not (shstrndx * self.LEN_SEC_HEADER) in section_header_offsets:
            raise FatalError("ELF file has no STRTAB section at shstrndx %d" % shstrndx)
        _,sec_type,_,sec_size,sec_offs = read_section_header(shstrndx * self.LEN_SEC_HEADER)
        if sec_type != ELFFile.SEC_TYPE_STRTAB:
            print('WARNING: ELF file has incorrect STRTAB section type 0x%02x' % sec_type)
        f.seek(sec_offs)
        string_table = f.read(sec_size)

        # build the real list of ELFSections by reading the actual section names from the
        # string table section, and actual data for each section from the ELF file itself
        def lookup_string(offs):
            raw = string_table[offs:]
            return raw[:raw.index(b'\x00')]

        def read_data(offs,size):
            f.seek(offs)
            return f.read(size)

        prog_sections = [ELFSection(lookup_string(n_offs), lma, read_data(offs, size)) for (n_offs, _type, lma, size, offs) in prog_sections
                         if lma != 0]
        self.sections = prog_sections

def slip_reader(port):
    """Generator to read SLIP packets from a serial port.
    Yields one full SLIP packet at a time, raises exception on timeout or invalid data.

    Designed to avoid too many calls to serial.read(1), which can bog
    down on slow systems.
    """
    partial_packet = None
    in_escape = False
    while True:
        waiting = port.inWaiting()
        read_bytes = port.read(1 if waiting == 0 else waiting)
        if read_bytes == b'':
            raise FatalError("Timed out waiting for packet %s" % ("header" if partial_packet is None else "content"))
        for b in read_bytes:

            if type(b) is int:
                b = bytes([b])  # python 2/3 compat

            if partial_packet is None:  # waiting for packet header
                if b == b'\xc0':
                    partial_packet = b""
                else:
                    raise FatalError('Invalid head of packet (%r)' % b)
            elif in_escape:  # part-way through escape sequence
                in_escape = False
                if b == b'\xdc':
                    partial_packet += b'\xc0'
                elif b == b'\xdd':
                    partial_packet += b'\xdb'
                else:
                    raise FatalError('Invalid SLIP escape (%r%r)' % (b'\xdb', b))
            elif b == b'\xdb':  # start of escape sequence
                in_escape = True
            elif b == b'\xc0':  # end of packet
                yield partial_packet
                partial_packet = None
            else:  # normal byte in packet
                partial_packet += b


def arg_auto_int(x):
    return int(x, 0)


def div_roundup(a, b):
    """ Return a/b rounded up to nearest integer,
    equivalent result to int(math.ceil(float(int(a)) / float(int(b))), only
    without possible floating point accuracy errors.
    """
    return (int(a) + int(b) - 1) // int(b)


def align_file_position(f, size):
    """ Align the position in the file to the next block of specified size """
    align = (size - 1) - (f.tell() % size)
    f.seek(align, 1)


def flash_size_bytes(size):
    """ Given a flash size of the type passed in args.flash_size
    (ie 512KB or 1MB) then return the size in bytes.
    """
    if "MB" in size:
        return int(size[:size.index("MB")]) * 1024 * 1024
    elif "KB" in size:
        return int(size[:size.index("KB")]) * 1024
    else:
        raise FatalError("Unknown size %s" % size)


def hexify(s):
    if not PYTHON2:
        return ''.join('%02X' % c for c in s)
    else:
        return ''.join('%02X' % ord(c) for c in s)


def unhexify(hs):
    s = bytes()

    for i in range(0, len(hs) - 1, 2):
        hex_string = hs[i:i + 2]

        if not PYTHON2:
            s += bytes([int(hex_string, 16)])
        else:
            s += chr(int(hex_string, 16))

    return s


def pad_to(data, alignment, pad_character=b'\xFF'):
    """ Pad to the next alignment boundary """
    pad_mod = len(data) % alignment
    if pad_mod != 0:
        data += pad_character * (alignment - pad_mod)
    return data


class FatalError(RuntimeError):
    """
    Wrapper class for runtime errors that aren't caused by internal bugs, but by
    ESP8266 responses or input content.
    """
    def __init__(self, message):
        RuntimeError.__init__(self, message)

    @staticmethod
    def WithResult(message, result):
        """
        Return a fatal error object that appends the hex values of
        'result' as a string formatted argument.
        """
        message += " (result was %s)" % hexify(result)
        return FatalError(message)


class NotImplementedInROMError(FatalError):
    """
    Wrapper class for the error thrown when a particular ESP bootloader function
    is not implemented in the ROM bootloader.
    """
    def __init__(self, bootloader, func):
        FatalError.__init__(self, "%s ROM does not support function %s." % (bootloader.CHIP_NAME, func.__name__))

# "Operation" commands, executable at command line. One function each
#
# Each function takes either two args (<ESPLoader instance>, <args>) or a single <args>
# argument.


def load_ram(esp, args):
    image = LoadFirmwareImage(esp, args.filename)

    print('RAM boot...')
    for (offset, size, data) in image.segments:
        print('Downloading %d bytes at %08x...' % (size, offset), end=' ')
        sys.stdout.flush()
        esp.mem_begin(size, div_roundup(size, esp.ESP_RAM_BLOCK), esp.ESP_RAM_BLOCK, offset)

        seq = 0
        while len(data) > 0:
            esp.mem_block(data[0:esp.ESP_RAM_BLOCK], seq)
            data = data[esp.ESP_RAM_BLOCK:]
            seq += 1
        print('done!')

    print('All segments done, executing at %08x' % image.entrypoint)
    esp.mem_finish(image.entrypoint)


def read_mem(esp, args):
    print('0x%08x = 0x%08x' % (args.address, esp.read_reg(args.address)))


def write_mem(esp, args):
    esp.write_reg(args.address, args.value, args.mask, 0)
    print('Wrote %08x, mask %08x to %08x' % (args.value, args.mask, args.address))


def dump_mem(esp, args):
    f = open(args.filename, 'wb')
    for i in range(args.size // 4):
        d = esp.read_reg(args.address + (i * 4))
        f.write(struct.pack(b'<I', d))
        if f.tell() % 1024 == 0:
            print('\r%d bytes read... (%d %%)' % (f.tell(),
                                                  f.tell() * 100 // args.size),
                  end=' ')
        sys.stdout.flush()
    print('Done!')


def detect_flash_size(esp, args):
    if args.flash_size == 'detect':
        flash_id = esp.flash_id()
        size_id = flash_id >> 16
        args.flash_size = {0x12: '256KB', 0x13: '512KB', 0x14: '1MB', 0x15: '2MB', 0x16: '4MB', 0x17: '8MB', 0x18: '16MB'}.get(size_id)
        if args.flash_size is None:
            print('Warning: Could not auto-detect Flash size (FlashID=0x%x, SizeID=0x%x), defaulting to 4MB' % (flash_id, size_id))
            args.flash_size = '4MB'
        else:
            print('Auto-detected Flash size:', args.flash_size)


def _get_flash_params(esp, args):
    """ Return binary flash parameters (bitstring length 2) for args """
    detect_flash_size(esp, args)

    flash_mode = {'qio':0, 'qout':1, 'dio':2, 'dout': 3}[args.flash_mode]
    flash_size_freq = esp.parse_flash_size_arg(args.flash_size)
    flash_size_freq += {'40m':0, '26m':1, '20m':2, '80m': 0xf}[args.flash_freq]
    return struct.pack(b'BB', flash_mode, flash_size_freq)


def _update_image_flash_params(esp, address, flash_params, image):
    """ Modify the flash mode & size bytes if this looks like an executable image """
    if address == esp.FLASH_HEADER_OFFSET and (image[0] == '\xe9' or image[0] == 0xE9):  # python 2/3 compat:
        print('Flash params set to 0x%04x' % struct.unpack(">H", flash_params))
        image = image[0:2] + flash_params + image[4:]
    return image


def write_flash(esp, args):
    flash_params = _get_flash_params(esp, args)

    # set args.compress based on default behaviour:
    # -> if either --compress or --no-compress is set, honour that
    # -> otherwise, set --compress unless --no-stub is set
    if args.compress is None and not args.no_compress:
        args.compress = not args.no_stub

    # verify file sizes fit in flash
    flash_end = flash_size_bytes(args.flash_size)
    for address, argfile in args.addr_filename:
        argfile.seek(0,2)  # seek to end
        if address + argfile.tell() > flash_end:
            raise FatalError(("File %s (length %d) at offset %d will not fit in %d bytes of flash. " +
                             "Use --flash-size argument, or change flashing address.")
                             % (argfile.name, argfile.tell(), address, flash_end))
        argfile.seek(0)

    for address, argfile in args.addr_filename:
        if args.no_stub:
            print('Erasing flash...')
        image = pad_to(argfile.read(), 4)
        image = _update_image_flash_params(esp, address, flash_params, image)
        calcmd5 = hashlib.md5(image).hexdigest()
        uncsize = len(image)
        if args.compress:
            uncimage = image
            image = zlib.compress(uncimage, 9)
            blocks = esp.flash_defl_begin(uncsize, len(image), address)
        else:
            blocks = esp.flash_begin(uncsize, address)
        argfile.seek(0)  # in case we need it again
        seq = 0
        written = 0
        t = time.time()
        while len(image) > 0:
            print('\rWriting at 0x%08x... (%d %%)' % (address + seq * esp.FLASH_WRITE_SIZE, 100 * (seq + 1) // blocks), end='')
            sys.stdout.flush()
            block = image[0:esp.FLASH_WRITE_SIZE]
            if args.compress:
                esp.flash_defl_block(block, seq)
            else:
                # Pad the last block
                block = block + b'\xff' * (esp.FLASH_WRITE_SIZE - len(block))
                esp.flash_block(block, seq)
            image = image[esp.FLASH_WRITE_SIZE:]
            seq += 1
            written += len(block)
        t = time.time() - t
        speed_msg = ""
        if args.compress:
            if t > 0.0:
                speed_msg = " (effective %.1f kbit/s)" % (uncsize / t * 8 / 1000)
            print('\rWrote %d bytes (%d compressed) at 0x%08x in %.1f seconds%s...' % (uncsize, written, address, t, speed_msg))
        else:
            if t > 0.0:
                speed_msg = " (%.1f kbit/s)" % (written / t * 8 / 1000)
            print('\rWrote %d bytes at 0x%08x in %.1f seconds%s...' % (written, address, t, speed_msg))
        try:
            res = esp.flash_md5sum(address, uncsize)
            if res != calcmd5:
                print('File  md5: %s' % calcmd5)
                print('Flash md5: %s' % res)
                print('MD5 of 0xFF is %s' % (hashlib.md5(b'\xFF' * uncsize).hexdigest()))
                raise FatalError("MD5 of file does not match data in flash!")
            else:
                print('Hash of data verified.')
        except NotImplementedInROMError:
            pass
    print('\nLeaving...')

    if esp.IS_STUB:
        # skip sending flash_finish to ROM loader here,
        # as it causes the loader to exit and run user code
        esp.flash_begin(0, 0)
        if args.compress:
            esp.flash_defl_finish(False)
        else:
            esp.flash_finish(False)

    if args.verify:
        print('Verifying just-written flash...')
<<<<<<< HEAD
        print('(This option is deprecated, flash contents are now always read back after flashing.)')
        _verify_flash(esp, args)

=======
        _verify_flash(esp, args, flasher)
    if args.reset:
        esp.hard_reset()
    else:
        flasher.boot_fw()
>>>>>>> dbaaec09

def image_info(args):
    image = LoadFirmwareImage(args.chip, args.filename)
    print('Image version: %d' % image.version)
    print('Entry point: %08x' % image.entrypoint if image.entrypoint != 0 else 'Entry point not set')
    print('%d segments' % len(image.segments))
    print
    idx = 0
    for seg in image.segments:
        idx += 1
        print('Segment %d: %r' % (idx, seg))
    calc_checksum = image.calculate_checksum()
    print('Checksum: %02x (%s)' % (image.checksum,
                                   'valid' if image.checksum == calc_checksum else 'invalid - calculated %02x' % calc_checksum))


def make_image(args):
    image = ESPFirmwareImage()
    if len(args.segfile) == 0:
        raise FatalError('No segments specified')
    if len(args.segfile) != len(args.segaddr):
        raise FatalError('Number of specified files does not match number of specified addresses')
    for (seg, addr) in zip(args.segfile, args.segaddr):
        data = open(seg, 'rb').read()
        image.segments.append(ImageSegment(addr, data))
    image.entrypoint = args.entrypoint
    image.save(args.output)


def elf2image(args):
    e = ELFFile(args.input)
    if args.chip == 'auto':  # Default to ESP8266 for backwards compatibility
        print("Creating image for ESP8266...")
        args.chip == 'esp8266'

    if args.chip == 'esp32':
        image = ESP32FirmwareImage()
    elif args.version == '1':  # ESP8266
        image = ESPFirmwareImage()
    else:
        image = OTAFirmwareImage()
    image.entrypoint = e.entrypoint
    image.segments = e.sections  # ELFSection is a subclass of ImageSegment
    image.flash_mode = {'qio':0, 'qout':1, 'dio':2, 'dout': 3}[args.flash_mode]
    image.flash_size_freq = image.ROM_LOADER.FLASH_SIZES[args.flash_size]
    image.flash_size_freq += {'40m':0, '26m':1, '20m':2, '80m': 0xf}[args.flash_freq]

    if args.output is None:
        args.output = image.default_output_name(args.input)
    image.save(args.output)


def read_mac(esp, args):
    mac = esp.read_mac()

    def print_mac(label, mac):
        print('%s: %s' % (label, ':'.join(map(lambda x: '%02x' % x, mac))))
    print_mac("MAC", mac)


def chip_id(esp, args):
    chipid = esp.chip_id()
    print('Chip ID: 0x%08x' % chipid)


def erase_flash(esp, args):
    print('Erasing flash (this may take a while)...')
    t = time.time()
    esp.erase_flash()
    print('Chip erase completed successfully in %.1fs' % (time.time() - t))


def erase_region(esp, args):
    print('Erasing region (may be slow depending on size)...')
    t = time.time()
    esp.erase_region(args.address, args.size)
    print('Erase completed successfully in %.1f seconds.' % (time.time() - t))


def run(esp, args):
    esp.run()


def flash_id(esp, args):
    flash_id = esp.flash_id()
    print('Manufacturer: %02x' % (flash_id & 0xff))
    print('Device: %02x%02x' % ((flash_id >> 8) & 0xff, (flash_id >> 16) & 0xff))


def read_flash(esp, args):
    if args.no_progress:
        flash_progress = None
    else:
        def flash_progress(progress, length):
            msg = '%d (%d %%)' % (progress, progress * 100.0 / length)
            padding = '\b' * len(msg)
            if progress == length:
                padding = '\n'
            sys.stdout.write(msg + padding)
            sys.stdout.flush()
    t = time.time()
    data = esp.read_flash(args.address, args.size, flash_progress)
    t = time.time() - t
    print('\rRead %d bytes at 0x%x in %.1f seconds (%.1f kbit/s)...'
          % (len(data), args.address, t, len(data) / t * 8 / 1000))
    open(args.filename, 'wb').write(data)


def verify_flash(esp, args, flash_params=None):
    _verify_flash(esp, args)


def _verify_flash(esp, args):
    differences = False
    flash_params = _get_flash_params(esp, args)

    for address, argfile in args.addr_filename:
        image = pad_to(argfile.read(), 4)
        argfile.seek(0)  # rewind in case we need it again

        image = _update_image_flash_params(esp, address, flash_params, image)

        image_size = len(image)
        print('Verifying 0x%x (%d) bytes @ 0x%08x in flash against %s...' % (image_size, image_size, address, argfile.name))
        # Try digest first, only read if there are differences.
        digest = esp.flash_md5sum(address, image_size)
        expected_digest = hashlib.md5(image).hexdigest()
        if digest == expected_digest:
            print('-- verify OK (digest matched)')
            continue
        else:
            differences = True
            if getattr(args, 'diff', 'no') != 'yes':
                print('-- verify FAILED (digest mismatch)')
                continue

        flash = esp.read_flash(address, image_size)
        assert flash != image
        diff = [i for i in range(image_size) if flash[i] != image[i]]
        print('-- verify FAILED: %d differences, first @ 0x%08x' % (len(diff), address + diff[0]))
        for d in diff:
            flash_byte = flash[d]
            image_byte = image[d]
            if PYTHON2:
                flash_byte = ord(flash_byte)
                image_byte = ord(image_byte)
            print('   %08x %02x %02x' % (address + d, flash_byte, image_byte))
    if differences:
        raise FatalError("Verify failed.")


def read_flash_status(esp, args):
    print('Status value: 0x%04x' % esp.read_status(args.bytes))


def write_flash_status(esp, args):
    fmt = "0x%%0%dx" % (args.bytes * 2)
    args.value = args.value & ((1 << (args.bytes * 8)) - 1)
    print(('Initial flash status: ' + fmt) % esp.read_status(args.bytes))
    print(('Setting flash status: ' + fmt) % args.value)
    esp.write_status(args.value, args.bytes, args.non_volatile)
    print(('After flash status:   ' + fmt) % esp.read_status(args.bytes))


def version(args):
    print(__version__)

def find_esp(args):
    BOOT_CONFIG_MAGIC = 0xe1
    BOOT_CONFIG_VERSION = 0x01
    OPROG_MAGIC = 0xb6c3
    OPROG_BCONF_NODE_INFO = 0x0002

    ports_all = serial.tools.list_ports.comports()
    ports = []
    for _, (port, _, _) in enumerate(ports_all, 1):
#         if (port.find('ttyUSB') == -1):
#             continue
        try:
            # try connecting and get chip_id
            print('Trying %s...' % port)
            initial_baud = min(ESPROM.ESP_ROM_BAUD, args.baud)  # don't sync faster than the default baud rate
            esp = ESPROM(port, initial_baud)
            esp.connect()
            chipid = esp.chip_id()
            rboot = 0
            oprog = 0
            name = '-'
            version = '-'

            # upload flasher and read rboot config area
            flasher = CesantaFlasher(esp, args.baud)
            data = flasher.flash_read(0x1000, 0x100, False)
            esp.hard_reset()

            # check rboot config and extract the node name
            #print("Got data len=%d" % len(data))
            #print(" ".join("{:02x}".format(ord(c)) for c in data[:132]))

            rconf = struct.unpack_from('BB', data, 0)
            if (rconf[0] == BOOT_CONFIG_MAGIC and rconf[1] == BOOT_CONFIG_VERSION):
                rboot = 1
                #rchksum = struct.unpack_from('BB', data, 24)    # chksum byte, 0xff
                oconf = struct.unpack_from('=HHI', data, 24)
                if (oconf[0] == OPROG_MAGIC):
                    oprog = 1

#                     chksum = struct.unpack_from('BBBB', data, 128)    # chksum byte, 0, 0xff, 0xff
#                     print('read sum={:02x}, calc sum={:02x}'.format(chksum[0], esp.checksum(data[:128])))

                    if (oconf[1] & OPROG_BCONF_NODE_INFO):
                        vparts = ((oconf[2] >> 16) & 0xff, (oconf[2] >> 8) & 0xff, oconf[2] & 0xff)
                        version = '.'.join(map(str, vparts))
                        #oconfStr = struct.unpack_from('31sB31sB31sB', data, 32)
                        oconfStr = struct.unpack_from('31s', data, 32)
                        nodeName = oconfStr[0];
                        name = nodeName[:nodeName.index('\x00')]

            # add port description to the list
            ports.append((port, chipid, rboot, oprog, name, version))
        except:
            pass
    for port in ports:
        print("Found:%s:0x%08x:%d:%d:%s:%s" % port)
#
# End of operations functions
#


def main():
    parser = argparse.ArgumentParser(description='esptool.py v%s - ESP8266 ROM Bootloader Utility' % __version__, prog='esptool')

    parser.add_argument('--chip', '-c',
                        help='Target chip type',
                        choices=['auto', 'esp8266', 'esp32'],
                        default=os.environ.get('ESPTOOL_CHIP', 'auto'))

    parser.add_argument(
        '--port', '-p',
        help='Serial port device',
        default=os.environ.get('ESPTOOL_PORT', ESPLoader.DEFAULT_PORT))

    parser.add_argument(
        '--baud', '-b',
        help='Serial port baud rate used when flashing/reading',
        type=arg_auto_int,
        default=os.environ.get('ESPTOOL_BAUD', ESPLoader.ESP_ROM_BAUD))

    parser.add_argument(
        '--before',
        help='What to do before connecting to the chip',
        choices=['default_reset', 'no_reset'],
        default=os.environ.get('ESPTOOL_BEFORE', 'default_reset'))

    parser.add_argument(
        '--after', '-a',
        help='What to do after esptool.py is finished',
        choices=['hard_reset', 'soft_reset', 'no_reset'],
        default=os.environ.get('ESPTOOL_AFTER', 'hard_reset'))

    parser.add_argument(
        '--no-stub',
        help="Disable launching the flasher stub, only talk to ROM bootloader. Some features will not be available.",
        action='store_true')

    subparsers = parser.add_subparsers(
        dest='operation',
        help='Run esptool {command} -h for additional help')

    def add_spi_connection_arg(parent):
        parent.add_argument('--spi-connection', '-sc', help='ESP32-only argument. Override default SPI Flash connection. ' +
                            'Value can be SPI, HSPI or a comma-separated list of 5 I/O numbers to use for SPI flash (CLK,Q,D,HD,CS).',
                            action=SpiConnectionAction)

    parser_load_ram = subparsers.add_parser(
        'load_ram',
        help='Download an image to RAM and execute')
    parser_load_ram.add_argument('filename', help='Firmware image')

    parser_dump_mem = subparsers.add_parser(
        'dump_mem',
        help='Dump arbitrary memory to disk')
    parser_dump_mem.add_argument('address', help='Base address', type=arg_auto_int)
    parser_dump_mem.add_argument('size', help='Size of region to dump', type=arg_auto_int)
    parser_dump_mem.add_argument('filename', help='Name of binary dump')

    parser_read_mem = subparsers.add_parser(
        'read_mem',
        help='Read arbitrary memory location')
    parser_read_mem.add_argument('address', help='Address to read', type=arg_auto_int)

    parser_write_mem = subparsers.add_parser(
        'write_mem',
        help='Read-modify-write to arbitrary memory location')
    parser_write_mem.add_argument('address', help='Address to write', type=arg_auto_int)
    parser_write_mem.add_argument('value', help='Value', type=arg_auto_int)
    parser_write_mem.add_argument('mask', help='Mask of bits to write', type=arg_auto_int)

    def add_spi_flash_subparsers(parent, auto_detect=False):
        """ Add common parser arguments for SPI flash properties """
        parent.add_argument('--flash_freq', '-ff', help='SPI Flash frequency',
                            choices=['40m', '26m', '20m', '80m'],
                            default=os.environ.get('ESPTOOL_FF', '40m'))
        parent.add_argument('--flash_mode', '-fm', help='SPI Flash mode',
                            choices=['qio', 'qout', 'dio', 'dout'],
                            default=os.environ.get('ESPTOOL_FM', 'qio'))
        parent.add_argument('--flash_size', '-fs', help='SPI Flash size in MegaBytes (1MB, 2MB, 4MB, 8MB, 16M)'
                            ' plus ESP8266-only (256KB, 512KB, 2MB-c1, 4MB-c1)',
                            action=FlashSizeAction, auto_detect=auto_detect,
                            default=os.environ.get('ESPTOOL_FS', 'detect' if auto_detect else '1MB'))
        add_spi_connection_arg(parent)

    parser_write_flash = subparsers.add_parser(
        'write_flash',
        help='Write a binary blob to flash')
    parser_write_flash.add_argument('addr_filename', metavar='<address> <filename>', help='Address followed by binary filename, separated by space',
                                    action=AddrFilenamePairAction)
    add_spi_flash_subparsers(parser_write_flash, auto_detect=True)
    parser_write_flash.add_argument('--no-progress', '-p', help='Suppress progress output', action="store_true")
<<<<<<< HEAD
    parser_write_flash.add_argument('--verify', help='Verify just-written data on flash ' +
                                    '(mostly superfluous, data is read back during flashing)', action='store_true')
    compress_args = parser_write_flash.add_mutually_exclusive_group(required=False)
    compress_args.add_argument('--compress', '-z', help='Compress data in transfer (default unless --no-stub is specified)',action="store_true", default=None)
    compress_args.add_argument('--no-compress', '-u', help='Disable data compression during transfer (default if --no-stub is specified)',action="store_true")
=======
    parser_write_flash.add_argument('--verify', help='Verify just-written data on flash (recommended if concerned about flash integrity)', action='store_true')
    parser_write_flash.add_argument('--reset', help='Try doing hard reset (via RTS) instead of running just written code', action='store_true')
>>>>>>> dbaaec09

    subparsers.add_parser(
        'run',
        help='Run application code in flash')

    parser_image_info = subparsers.add_parser(
        'image_info',
        help='Dump headers from an application image')
    parser_image_info.add_argument('filename', help='Image file to parse')

    parser_make_image = subparsers.add_parser(
        'make_image',
        help='Create an application image from binary files')
    parser_make_image.add_argument('output', help='Output image file')
    parser_make_image.add_argument('--segfile', '-f', action='append', help='Segment input file')
    parser_make_image.add_argument('--segaddr', '-a', action='append', help='Segment base address', type=arg_auto_int)
    parser_make_image.add_argument('--entrypoint', '-e', help='Address of entry point', type=arg_auto_int, default=0)

    parser_elf2image = subparsers.add_parser(
        'elf2image',
        help='Create an application image from ELF file')
    parser_elf2image.add_argument('input', help='Input ELF file')
    parser_elf2image.add_argument('--output', '-o', help='Output filename prefix (for version 1 image), or filename (for version 2 single image)', type=str)
    parser_elf2image.add_argument('--version', '-e', help='Output image version', choices=['1','2'], default='1')

    add_spi_flash_subparsers(parser_elf2image)

    subparsers.add_parser(
        'read_mac',
        help='Read MAC address from OTP ROM')

    subparsers.add_parser(
        'chip_id',
        help='Read Chip ID from OTP ROM')

    parser_flash_id = subparsers.add_parser(
        'flash_id',
        help='Read SPI flash manufacturer and device ID')
    add_spi_connection_arg(parser_flash_id)

    parser_read_status = subparsers.add_parser(
        'read_flash_status',
        help='Read SPI flash status register')

    add_spi_connection_arg(parser_read_status)
    parser_read_status.add_argument('--bytes', help='Number of bytes to read (1-3)', type=int, choices=[1,2,3], default=2)

    parser_write_status = subparsers.add_parser(
        'write_flash_status',
        help='Write SPI flash status register')

    add_spi_connection_arg(parser_write_status)
    parser_write_status.add_argument('--non-volatile', help='Write non-volatile bits (use with caution)', action='store_true')
    parser_write_status.add_argument('--bytes', help='Number of status bytes to write (1-3)', type=int, choices=[1,2,3], default=2)
    parser_write_status.add_argument('value', help='New value', type=arg_auto_int)

    parser_read_flash = subparsers.add_parser(
        'read_flash',
        help='Read SPI flash content')
    add_spi_connection_arg(parser_read_flash)
    parser_read_flash.add_argument('address', help='Start address', type=arg_auto_int)
    parser_read_flash.add_argument('size', help='Size of region to dump', type=arg_auto_int)
    parser_read_flash.add_argument('filename', help='Name of binary dump')
    parser_read_flash.add_argument('--no-progress', '-p', help='Suppress progress output', action="store_true")

    parser_verify_flash = subparsers.add_parser(
        'verify_flash',
        help='Verify a binary blob against flash')
    parser_verify_flash.add_argument('addr_filename', help='Address and binary file to verify there, separated by space',
                                     action=AddrFilenamePairAction)
    parser_verify_flash.add_argument('--diff', '-d', help='Show differences',
                                     choices=['no', 'yes'], default='no')
    add_spi_flash_subparsers(parser_verify_flash, auto_detect=True)

    parser_erase_flash = subparsers.add_parser(
        'erase_flash',
        help='Perform Chip Erase on SPI flash')
    add_spi_connection_arg(parser_erase_flash)

    parser_erase_region = subparsers.add_parser(
        'erase_region',
        help='Erase a region of the flash')
    add_spi_connection_arg(parser_erase_region)
    parser_erase_region.add_argument('address', help='Start address (must be multiple of 4096)', type=arg_auto_int)
    parser_erase_region.add_argument('size', help='Size of region to erase (must be multiple of 4096)', type=arg_auto_int)

    subparsers.add_parser(
        'version', help='Print esptool version')

    subparsers.add_parser(
        'find_esp',
        help='Find ports with ESP devices attached')

    # internal sanity check - every operation matches a module function of the same name
    for operation in subparsers.choices.keys():
        assert operation in globals(), "%s should be a module function" % operation

    expand_file_arguments()

    args = parser.parse_args()

    print('esptool.py v%s' % __version__)

    # operation function can take 1 arg (args), 2 args (esp, arg)
    # or be a member function of the ESPLoader class.

    if args.operation is None:
        parser.print_help()
        sys.exit(1)

    operation_func = globals()[args.operation]
    operation_args,_,_,_ = inspect.getargspec(operation_func)
    if operation_args[0] == 'esp':  # operation function takes an ESPLoader connection object
        initial_baud = min(ESPLoader.ESP_ROM_BAUD, args.baud)  # don't sync faster than the default baud rate
        if args.chip == 'auto':
            esp = ESPLoader.detect_chip(args.port, initial_baud, args.before)
        else:
            chip_class = {
                'esp8266': ESP8266ROM,
                'esp32': ESP32ROM,
            }[args.chip]
            esp = chip_class(args.port, initial_baud)
            esp.connect(args.before)

        if not args.no_stub:
            esp = esp.run_stub()

        if args.baud > initial_baud:
            try:
                esp.change_baud(args.baud)
            except NotImplementedInROMError:
                print("WARNING: ROM doesn't support changing baud rate. Keeping initial baud rate %d" % initial_baud)

        # override common SPI flash parameter stuff if configured to do so
        if hasattr(args, "spi_connection") and args.spi_connection is not None:
            if esp.CHIP_NAME != "ESP32":
                raise FatalError("Chip %s does not support --spi-connection option." % esp.CHIP_NAME)
            print("Configuring SPI flash mode...")
            esp.flash_spi_attach(args.spi_connection)
        elif args.no_stub:
            print("Enabling default SPI flash mode...")
            # ROM loader doesn't enable flash unless we explicitly do it
            esp.flash_spi_attach(0)

        if hasattr(args, "flash_size"):
            print("Configuring flash size...")
            detect_flash_size(esp, args)
            esp.flash_set_parameters(flash_size_bytes(args.flash_size))

        operation_func(esp, args)

        # finish execution based on args.after
        if args.after == 'hard_reset':
            print('Hard resetting...')
            esp.hard_reset()
        elif args.after == 'soft_reset':
            print('Soft resetting...')
            # flash_finish will trigger a soft reset
            esp.soft_reset(False)
        else:
            print('Staying in bootloader.')
            if esp.IS_STUB:
                esp.soft_reset(True)  # exit stub back to ROM loader

    else:
        operation_func(args)


def expand_file_arguments():
    """ Any argument starting with "@" gets replaced with all values read from a text file.
    Text file arguments can be split by newline or by space.
    Values are added "as-is", as if they were specified in this order on the command line.
    """
    new_args = []
    expanded = False
    for arg in sys.argv:
        if arg.startswith("@"):
            expanded = True
            with open(arg[1:],"r") as f:
                for line in f.readlines():
                    new_args += shlex.split(line)
        else:
            new_args.append(arg)
    if expanded:
        print("esptool.py %s" % (" ".join(new_args[1:])))
        sys.argv = new_args


class FlashSizeAction(argparse.Action):
    """ Custom flash size parser class to support backwards compatibility with megabit size arguments.

    (At next major relase, remove deprecated sizes and this can become a 'normal' choices= argument again.)
    """
    def __init__(self, option_strings, dest, nargs=1, auto_detect=False, **kwargs):
        super(FlashSizeAction, self).__init__(option_strings, dest, nargs, **kwargs)
        self._auto_detect = auto_detect

    def __call__(self, parser, namespace, values, option_string=None):
        try:
            value = {
                '2m': '256KB',
                '4m': '512KB',
                '8m': '1MB',
                '16m': '2MB',
                '32m': '4MB',
                '16m-c1': '2MB-c1',
                '32m-c1': '4MB-c1',
            }[values[0]]
            print("WARNING: Flash size arguments in megabits like '%s' are deprecated." % (values[0]))
            print("Please use the equivalent size '%s'." % (value))
            print("Megabit arguments may be removed in a future release.")
        except KeyError:
            value = values[0]

        known_sizes = dict(ESP8266ROM.FLASH_SIZES)
        known_sizes.update(ESP32ROM.FLASH_SIZES)
        if self._auto_detect:
            known_sizes['detect'] = 'detect'
        if value not in known_sizes:
            raise argparse.ArgumentError(self, '%s is not a known flash size. Known sizes: %s' % (value, ", ".join(known_sizes.keys())))
        setattr(namespace, self.dest, value)


class SpiConnectionAction(argparse.Action):
    """ Custom action to parse 'spi connection' override. Values are SPI, HSPI, or a sequence of 5 pin numbers separated by commas.
    """
    def __call__(self, parser, namespace, value, option_string=None):
        if value.upper() == "SPI":
            value = 0
        elif value.upper() == "HSPI":
            value = 1
        elif "," in value:
            values = value.split(",")
            if len(values) != 5:
                raise argparse.ArgumentError(self, '%s is not a valid list of comma-separate pin numbers. Must be 5 numbers - CLK,Q,D,HD,CS.' % value)
            try:
                values = tuple(int(v,0) for v in values)
            except ValueError:
                raise argparse.ArgumentError(self, '%s is not a valid argument. All pins must be numeric values' % values)
            if any([v for v in values if v > 33 or v < 0]):
                raise argparse.ArgumentError(self, 'Pin numbers must be in the range 0-33.')
            # encode the pin numbers as a 32-bit integer with packed 6-bit values, the same way ESP32 ROM takes them
            # TODO: make this less ESP32 ROM specific somehow...
            clk,q,d,hd,cs = values
            value = (hd << 24) | (cs << 18) | (d << 12) | (q << 6) | clk
        else:
            raise argparse.ArgumentError(self, '%s is not a valid spi-connection value. ' +
                                         'Values are SPI, HSPI, or a sequence of 5 pin numbers CLK,Q,D,HD,CS).' % values)
        setattr(namespace, self.dest, value)


class AddrFilenamePairAction(argparse.Action):
    """ Custom parser class for the address/filename pairs passed as arguments """
    def __init__(self, option_strings, dest, nargs='+', **kwargs):
        super(AddrFilenamePairAction, self).__init__(option_strings, dest, nargs, **kwargs)

    def __call__(self, parser, namespace, values, option_string=None):
        # validate pair arguments
        pairs = []
        for i in range(0,len(values),2):
            try:
                address = int(values[i],0)
            except ValueError as e:
                raise argparse.ArgumentError(self,'Address "%s" must be a number' % values[i])
            try:
                argfile = open(values[i + 1], 'rb')
            except IOError as e:
                raise argparse.ArgumentError(self, e)
            except IndexError:
                raise argparse.ArgumentError(self,'Must be pairs of an address and the binary filename to write there')
            pairs.append((address, argfile))

        # Sort the addresses and check for overlapping
        end = 0
        for address, argfile in sorted(pairs):
            argfile.seek(0,2)  # seek to end
            size = argfile.tell()
            argfile.seek(0)
            sector_start = address & ~(ESPLoader.FLASH_SECTOR_SIZE - 1)
            sector_end = ((address + size + ESPLoader.FLASH_SECTOR_SIZE - 1) & ~(ESPLoader.FLASH_SECTOR_SIZE - 1)) - 1
            if sector_start < end:
                message = 'Detected overlap at address: 0x%x for file: %s' % (address, argfile.name)
                raise argparse.ArgumentError(self, message)
            end = sector_end
        setattr(namespace, self.dest, pairs)


# Binary stub code (see flasher_stub dir for source & details)
ESP8266ROM.STUB_CODE = eval(zlib.decompress(base64.b64decode(b"""
eNrNPWtj00a2f8VSQkhMaDWSrEcIxXaCSSlsA5QUet020kiCsoVNjHdDWfrfr85rZiQ7BNrt3vsh1CONZs6cc+a8Z/rv68v63fL63qC8Pn9XZPN3Kpi/C4Jx+4+av2sa+JsdwqPuX9b+NfWdb48mX7ffxe1fCV3v\
tG81N+o71C1zPivbniqHWcbUk16c9iZQ638rpw+B5gCkuzPRDD2o7UfjtcuZv8v1DV5HEcivdtrrbvd/0hqCqLfyXkM+LzvY6SBksOPA1iI/qxCMZw5AQBPzdQ6N2mnkBtGx8wY+VqUdugjmix4yMgPCfCk/j9t/\
aqehQmcI7YBRBk5DNWYR++3jnAEKXFCBOEXlQBc40AWdl5rmMvOokYMi1aV5EDishg2ZvQTWEkJnmdMobOMZfjXefYD/CW7hf94dGfa4z7/K+Gv+pfUX/Eu1E9QhN6osx18vzbN2kEpmzFvAauTi8YMtAYmH9NrR\
K1pU3n5ZKGJy+ES1v3XgFxs+EpAWHBYH7dOwmLbjh8UE5iva4ZqwuENbpU5pNG1QBFNE8FARKyICAT3t7yBxNxiAFH7jpyEwI8+a6aEH/Q/uEjkC1TYL3kZaCY2VPBzuwtwDGlIDWsKpwC8LGdGkVbEG1AIfMioC\
ZQYDqoRBPDAPcOhd+IdHi/ujXfYcYEWETOTHI9q7TXMuPxhFYcmA8GC6WTcYcmULew7c1+yFBsZtEhIqWchngpiM3tAk5sWOfaqicAJsEnIn5T86wCcjv/CBW2BcIBK+jUI7VgZ4VirwB810vtze7UATtl8zGTSv\
qSz7axLSg6yGRgbDFiw1spZ6BeO8kWkj352fxlNqAD8GHm1AFL0tc5ZtF5XeBUmLy6KR65qBUZcAI9AWzSqZdcvFVcV8Q9ii/1YhCG5AFSI5IeiDIA0fNQJt+zBnodckbzca7Dz7UZ4czN80G9L1Ac8J31SuGGoO\
8Ktz/P3EmS6yEOZZV+TlHeCC5D1BBlhu3jpDiIZKuHPQyFezd3a00hlt9hqez9pvWFYq3UNETnNtNyQbaHVj6QwPWkDe0MhND84vLBKy1H6iXACm8tx3Hj4XqEKHrpWCHirabSdcyrOAngGHA7S/93ihS9Ysuea+\
i7rvGAkjF1eqAkkOmgtGf84SKTF6sOGPwtkP8u7cFSq/rbJg3YqtuiKmVjjxa6Ngdyfw0b/6H52QyFcFLogYGBf/BfXK9MMBsGB88gSUGsvLEHTJVyyiEpbi1p6ALYfi9c3KdI8JnXVAc2mc60v+kX5Fa4A5UIWt\
Dk3LaC5bRrJ2GSes2mvA9PeWBGBnVKFs7S2D8GfC7D8z5oUgZSMU/VFocmvl1T690snfXGJvSZfZQ3icPfCGjoh3AQmF75ztPst4Phgr5ulU2I6y+WmjzEQEpDQQYCiIZxMXuR4xox0u5N0WOOMmpN3tLkbzJdsF\
++MxsQbqJ2AaUCPayk4eJgc9gZwv6r1uZnamujiYWrKDAVnXYx+GS7+A8R8zdKNSLIgp/0A59RRkvkjg9PQpKp1DeHh8OIAOALgaRwOAS4tO0UrWPMDd2wI5u+HgBcYGvFg0OLhRSTRfgjwxb7MTFmlZyEIIkaOT\
gRVVGckP4gkSB0JhtH+Ra2YDw33fYkdP+I72bIf1gsQX1ut5L/w1MILXncayP8kplXY+M0xLrGGmxsEnTObaJfs7op3WaZdpGv0PRRq2cafNX5K10aTJLnw+AP7ugpUbdiHDPGeRGiCo7S4Cuxet6+wbn1rBaPj9\
gHpp5BwQWM1zAg07RDP0OEZGyvLylbPPKoumVYyShBKTWOBFHgkGy7sLNoTb3zDiwrEytONPrkgxsMN1KYaMkinAZlFhyzER7v+pELztjBu5Ke0TgCWIt0Ki23X0nS1hld5ICYdIVSBTEIei0nCa26xLo5S9LxzY\
Y2hXmMQjS7KprTmGktZ0yHY9mqipg8lkuMmoafr9bsNUN+eCuqr/3idLuc64Q97vwMwZu/6Zj9Y52ujRFP6Nn83nYIL9E0aZkRtG3dfbkREakdEAuBAYFeUGsuPdH5iQCfBS1yX8uE3so4Cm3WOFYXGDGa92DK3Y\
Y1cUnDfNSy5Dn/lOie9ZMqdEPhqKC+9GWVwjb4kV7fWUxarspRA7hAXw++gBm76hNzpnj6QGPvFunH3D6rk4JJcZTPKq+HtZ7OAgu+Nn7C8WZBnDJlUohn6FGS/Iuidt8SvBAGZorRe79GEG5FGj7V9hwmJrUWzi\
wMP9JyA4P8BWgw7xSxAjwNFlZNkdgyCxInS1HIa7bJveI0ZCZtJMmNSVsBHxEewH+G8W5rANcvIuivROjs7t5mv6pP25xcYLKIoWO2D16Y0Ag0ntHCkzNVhguThR8dflj4Q53KwNUvcNIaJIScTW6GMhC3m/0Rig\
+nSTk6mKAmjELic+4KGsjWQG6H26Aj/q/hrm3t+ZOQ4MjrigJV07TnFJr+16VPSc1jH7wgl8CPwjC//LHvx5aNS77IbAq51OGjt5mh/BfyOIPoUvWdoH12DjvPKnRfC4iMviS6AP8ChzryKmW5EGCPXUCx57cenh\
R15EPE6bribffdAQH2r9r+NBLJszG6DvdPwdOLzlUx4uPH/ObIRhIXRX0D9/kVr8B6PxGGIuYlUkY9g2UdAA0+gZD5WsIN+7B2PvHuSMaLJFgsiVLMxKTXJ7TCRk5nBfGj5jBvUH27xFNS0u0JG3D3PlpTApDaMl\
pCh0DYWQviyP57BRG98GUYmc/Lsai9QGJ7yGHZOVzH4JKwAc8ZxVRqstN9vllOnAm+yQyoC9VkcT0mqwrKY6ASpsoJ7dRGFQ3UJEbH4EEblBxA4HcPWTE9JuTcHmRNzj6Gz9ymeuJfAHlp51ls7L4LjamBcMlFIf\
gH4D+kgF1sZVyUOSBQ3wZ5Xj4jcuXfxCVo4OAY6jT1hNx7NPX/efpDgsG/UdxKiCjBUa2FtN/crf84HVpqSYDKnZUayziay8F3VN9yefzv0wVUV/uZaw0WJH0whlTSSxAhkMHtC31YRN1NqIuFf+fV+wRFDz1NYu\
nbBhXL2K7kf+AfQxyPYYFTAysF9TGbkIIwseBLUK4GmSWdfEw2itAmsJlP8y91sfBEQlBb2a1sZY3grnyz3X7oBIJAIV+BjdyBN2mxKOuHRRuPt2JrFkiUQBx+0j5q99KsftRyekTuuEP4n7ZGSUJ3+ZrGkCu+Fq\
TH4s0cTYcjjMsp3jjQbB/sGMFh6Eq0KllSY5QA+7MVh4EFgvm8VdAfCpNf5IFz2kRhUcgH1wuoFWwnUyqSCOhYSoeiG6CKhQrgEgQwAyAwAjiq1zI/N2wWZaosH/3hrxawi3C0qqnazM1uwmpBKEM1v67hwD0Bqd\
mffwzwWFVAMFUbIQWom0kpsgrcC217D6lBT4Au2rng6vctqeVocvvFB0N2lt0OAwo37/9Kzh2A4Qp8k4NoHobvf2Ytb32HrrwYRPxFFRZI0t6+6Qn8z85L+A7bMrxjiIgmr6ghwyziV8ZFE6XrMoCXxkwwtFhjN0\
sUtsV9yuGzCXSuIimx4IW0UXbO2CX6vDM0rZSdA+j6cS+Sx99vWa1JccgiR4gMZ62Xdtp0fmU9phWSZDgIUHeZY622N/G6IYqYzXDI8Wh/ZjttIxDohhSOXE3QC7EARvpSMkAnizObr82ucYNRh5FiGj9f+ZkMHg\
RuO9JWLShnfWNznnFzBUiEOBoaXGM6Yw4KtGfzMY2PDoGsvgiFhxDuPdjwZb8D0kiUCborIokwTx9MKC0nq/CPdjzA/3jeekz6NCqJYLXbN5xozjZrOT2/tX0myN/QV23QmpFx3+P1AM3reokb/qc2WL82BzuDl5\
QCiydqhV1MZIbZHvpajPfYyfJKRilY6QPBHOCVl8dX7okuZsAeTCnT4+ewfqaQHm7zNwRdShuDytvlIu7RYFjfU/qwJmfn2yB09p3cP5dSdWFaiT/gce078lEw6JQA13ppSIxOSPerTKIi2HqZZBtiEAhDIaCy14\
qiyE7an84iZC/oVVha4XliVuiF2AH2IGKnJFEe6VYLohXH441fSzBeILUoLoxMcyDzCaglymeuhqYNb/GNVZIHrbVkFqPM9ATUIrQ6nsc7iHZox2iNp5ccgZq3pkl4vmZbLJ6sOgm/PHTOrlni9wDEiEwx9gLccI\
wgcyS8HObXL2SS9R1REYkeAHanDhMEeXyeRIxLzIOMsleEx486K3C4URmM+WBHA6LXCbHUICPloU2Vk64Bi+UmGRhl4y9VIEJV54SVhsj6PB1MvOzpHxDxdFMi2yexTbqRJWsGDTpGlwdkRYzINDG5Afj9W02Lb+\
JwKZcQIQS0kwPofgT9s1jd/CAFNvG2gUTb+H1kKy5yAqUrKT0Ihq5KvgDFTi+AK/ZTqjr1/5OAJyh/j8dZBPBB+Me6wRCduVn8HKzw5hCwCd0vE95FV4giNX8XzZrgfmiCWeABuoBdj/DoX61AT+6oWHyL5osdb+\
DNSkxTDsfG30WcqmZbnwUpgvO0PUY3A9CLKAN2eOQIyRjc4iWlsePrGSMM/dPYLRMha3tubDu7m1Y4PgRWqTvVlltQGI6oqT59RXEssQhQfIi8SXVzsSGh5h0A6kKCDmnJPnerhx5jPiTLqG2QI2TC7xTzX+Wsme\
uUcwS2LdrV3ADumY0q4pP0Nv6ZpdjKn30WQr0GJ2KFADRm+jP5Ap6ShdjOPAdtEBxHSC+D5guYgI2aGN8wHP1xF7quX0RmsDgdWLVlzMOjYRJxOiFd26l4877eidRScw3ei/57RbqoeO85k6ToTJBBgaTm31Q1be\
7MwR2ToWNoA2cdaNAU18g6ASFYsRVdhLLv/87jJP6DIPCqpgIMyD2jvIFYydUZXRG6tncgkZamaHmCmvSjFCYkt+sDQN+X1UDQSAzxMh+SEzieKEvYomFdvCB0ez3YRbppiBpog6Zp2TE0ezWik04LQ6g38pSIJW\
gpKggKb0M27hrb6vOeV8QYA+GQjPLDoNZX+kJHORr7LXojmKravcJqWNITNHc/cfhESCIMfCHsptGBPKLzhOd+eKON0art/gKF0Wr5qIhvnTKyJ1DudrdhECshw2V/eA5b8gM/shvQ1Tef9DayVK5vS5pnxYVnBK\
RuU41gWMtYoLgOsCCH4BKxxeeHdhSDTW9HDrPo2x7LAFyXTiDB5QaZGADQquJdg4LYsc7h2GhCN1hbP9M63EWnOt/UbO9vumZ/B3HYLzLfhyihRS6OapcEj0TaTsp2le8L7g+BKtfYWTnoBU9LFyD4UvRDMavRrh\
X1Cp1/0+zC3AHphBXOygpgxO9B6sI0ijNZrTdogxddAfYdXn9jCiBglNjJOXUU6/wCLEuLvepnwniHuAq0Qr9ondNkYb1smUJaQmzYD6JuKiymRktu7OcS76c0Pk7Lc2odlwiaLRrjrZxrA517OVGDkH6dhRqeVf\
pFIzUan6UpU6ZGGK1aQx12z+QZWKIKUdlTpao1I5Hnztc4TLW85Vsj2ERZfVOu2a/He0q/6LtCtLk3BVwU64bMOy0Fj0mmUh9IAGp8xCaEgFgx11espxy8QUb2NI7QNpvsyhvSo3OhoP5drpC7RkUdXuQVynaMZg\
jQJe80QYYGYqA/pKdSUsMnCkJBVjvBBjdfa13U6mbEeTH4hhw3h9oKkTXi3duK6ETIxxDInjFJy23FbLWp6QOoKNwWV8sUIb9iHLwNBmwrXl5Z7fIVPgkClQLWlYOkV2IwMlVLn5gUPZPfsGC0nMXlxYwqH2ATla\
vse9ubpBn4jRI/QZCX1eO5nLSwjFxZumlmyz72yArsuna/GJgm2w+en4nK7g85z2YlPe9y91RuCxwrqE1sv6mjHb5A5mUxM3UeW9D451l+Kiz0SHY73ZGXqR7316iOUCpcH3e2NTWsPSxyBPhaoELTnI2TVY4uK3\
k4Z3HQUdd7A87mFZ6iXKp68tuTgtLyOpG09nL4SAtMEbyX5AYqAQJGOocwi5PBib5EdDSXqu8N6UGG/5qoRHSQnmkkrATk1gY1aHDIdkFgLc7NllknsDtQAnsQvW6XkEJXFN9TGrMOwJbRvxDvtC25g7Nzkx1jcR\
WciSCA865mHRMQmjjjUostkJ8bpm3RqrTyJFrt1ARIvFzNjrGQ06GaJZcCQEQY/JKFUsJWgkDqm5vk+p0zFLdmDCQJ3+IsZB/IKNA3t4omslqPQUS0Hv2T2cIX3XGQdmHUNY3vcAo+tsk2I4RcY9goUB9wXxq0MM\
uJkgSx6L4DkUs0DfiNLbkmNK+lbBCo+5qvVKNsuYzQrMwbG/aDgs/w9wWJ+3gnVGAuLOOUBQjT5qJJSukfDwUiMhHnMtfIH1sOul5jmHIy9lqKnLUF1rkw4etFJTAnrWVMjVkAZF3kiM8y3oSSw7kKHI7HCpoXgg\
xI7X2AmXCMYJFzyXsinV3iHmVqbF5oQSsfAOhMBejIdlMGOskpf25EFZTT+dxVZKxrpcVnL0qEz+44xWXi3HXoAQ04sVCZZ2PqBAgyPHJBloNZ7g+cxRQIi4XI6GFSU60NALKrFaRw7q+sEIa4pT9IXOcGz0C8Ji\
GBwMvhcReHx3QKbZ8PBedpcLUqXGDzdGsfuEYuJ4oHP/iccFE6C89GZezn5eTxgnmV/nC6jPN47+LkbpMeetqOoSRiMDLBhuOO69Ki981MmLYojKVvZ5WUrBUetimIOQUzGSSg4VVNO77nOFTSXN8FaED8JbT2Hb\
JBJfFLGXiqfI4X50S3B8AqoB4o3kocKH6tVTttaVFd14Aq7un96DaD0a1CnXhYSc3QVutfVYX6ErhpmkTw5x7hJM5I/N/s6BlssiPqO/xCHTJon7h0uzpCBbamVuIyq2Pj2dvcs5IcLDySoernJK/2x9mu7Vp1EJ\
+5qarJlV8J+X/d0la8C63hiW+U/53erftDlV2RzxRKyWcHrMFqGhmXI4u5S1dqD2/omSZCMv7UHV7HJuBgUWexCoLbAMiAzHduFDKGtZwHYByyv+DX79Qk5Cho8wBAQ/Rh+4ZAw4j6NU4KzoEYeTUjZ/EGdIwGdA\
GMV2dnFMpGlQIujjY3DGqGLWzfWD1AX82CDY72y6STpa/0YlsxwB3O4l5Z2UIh44K5xn6oefSHbANjJPIS9bPF3zIrrsRXzZi9FlL5LLXqS9F9jI0Awtogu0oc82JoBqn/CN58qD004RmHvap/T3zEjDPTGRL2At\
DZoMkPEO6hbzGLekrH2rxb4kKjwmM/t1nwotwhWG1PkQHxyF4FPKv/T7LjzK83LB/hmpYDos4315/h30b2n4IxNWv7xNvFrC4V4tx7giYXw8MwUZQpy7ePqc9nvNkqzi+AEkmYrwA4l+FALCmZz2B8GFH2W8Q6Ne\
9FhEWdArfJYDaZB+q2p1j0yEG9tY5dvIMUFfziHwORsFoehiZyObLzAqDSiCv+hs3yZS1aiUcxVYI1OhQDi9xtZp+dPxT4NjPuen8/ni2AdZqBcMWXqTWCgbReY0ORZreDfo1JiKeGZ9RLGBrJaDJfjF9j6ohamj\
l2vZwjWZl9qEeOWAULoDjKAdDGJVUw1jaSM1QW4V8knGmDUcC31ZifzsdszbseFgMVpDARzM5l6Q2yg81l3wUt3ssx2fSOo/1MmJGa8D4XdOXwRs9kQ6rh1/QPcVSFCu4LlqOl24D4x2cwD5PMjRZeaQKxOBUYkH\
4YvtXejfis65446G/bs4nMNBQP5R7zSXPUNgTgWKMcfOCwkH/N7nawAqPmtEhYFfchEIbJUmb/ekWA14gEmjF3UDVMTG4G+08kyKkXENRw+ezecvf333ASHho1FCos7Z38qJ2vP+rEILMpY+F86FKvlKudeCe6aW\
OxCJzlUHzsFBPkQSiLddiJmdH83n2S5e4+DhMer2UW7jT+SaQ+C55kAabs1nzjk0nUH1AIQ7YT83+XHIuxVP5eE7Xp0grBaYQ++ge4mFDj28psLDayo8vKbCu0M1l4rKp52rT4hFTtmqC91bYcJ1V8RAVqjRnXsV\
8LqFwWDzZMpXUmAReTOxeRz3ngXPGu38+OvOZQx448TJstPDubZBheTfDjYCs5TMuc9Grb/cBvxqczNMFruXwYzNnTQPqJoGbzJRnU8z+tSBHfe7Ytsll2tDBnL2FZe0xANsmLCL+jdRyHk2Kilegsj8gB80qtMV\
D7eZ04PNAEzTbPSt1LXK6Su46iKI2L9t8on8aPuPD2i1POAzZrQaL4e4H0k0A/HQYNC8gtBDE5tPSgx5379rgTrk+elLjy5aaRpkqpjyZ/seWHfoOSA8aKi5t3TgOdhHpGzbBUtxPgd5mmaFdSxAz+k8q5FvzuO4\
y21Kjg7s+TaSxx3wYDVfioMnRPDUISdwMejdyHZumPMthaWqKPOI3FgxxzyhAneXuXcddYXx2C7TBm7cLenwmA4LnlH9KuH4Ak8/7nL+m/VHAJd81GziK0nI6hHZrfSQ65theUUmmzbuIDzvbErk5xOo8222H3BJ\
RzS/vmGzvSqcfM9wGS2+vTsYxHLypp44EJAA3C24ErwZP+3soBBDqkGweSI36KA2adBuM8ql6fKD4tIZ+3iqO+yBtX8kWbIHA+SD/EG2u+fv7Ap5gZqXUfGB3EskHWq0LkArqbu09Cp/dARKu+X35Tlyv1VTqD4g\
q4zlNuBdV3CtjsKLFWKOBmo5HsN1unrStR/R7YmEDDUFgt7Q86rpk7dvIbH9c53kRs3uYGPcQXDHNRjO9UNzJlmvXrqRaanm13FrW+FXw5vg6GqwhirWVGi55nA3RHYOqIVrLrJHfPSkycx+GQiaEQhzphjOw2FJ\
qN0ELE/FzH2MUiiYzyfPNx+JsoEv4p2YLj37wTfbXuNFGjr/bge+goLyFXsgU7e5MhLXNgp22TL7GFe4AMpdKCVCGqg7/UmkA4aq99eC8GkztROY+wLkcPvoLjOOnJEdiZJAmKQbniWPLoMMKyPUZ0PWg46oxGoR\
qYabYI8Z42MRK0qgsb+T8sG12N2fV0vb1Q1auYRtsXceFvZ2KbViHGZsrANw2gDUu81AlevQJKze423q8My1K166jTO3sXQb79zGh+5lfFnvcr6833ZvYMNK7szco/YN/orNs+qWcz9fnsslasacc9HKN+KgYAD8\
gsBDaQdSrxWC7k1qcG0HXlUHR2Ak1ohuANurqvBR2cgNCA27FQoDV45jQt75Y2aYJvyVbwRZK6agELfk6F2ngveBZAi0c6lC/1M8MwgWLIUMho9gqkOxL/DCG+xayA1YuMqX9oRFlcgNP+TbYBAdHQg59dVY0weW\
KneWFU9/k8yeMlK4WlleYetm2onfcUBc2xtifuXYbCJG2kQsoZvMvsUhzBTfnsPpPbIuES29qcP+1I/49ovGBiZaqJ9xUKOoH/Geoee/wPOCb8NwoPX4cgl8RBl0DKVDeR94MihJmrMvhYWiTNRnaOu2q9pmBWtB\
qpxrbSef1s4dcuEaHJZmAQ1HcED+0GUvj7hCurHZoXbII1pnidlYcxwO6+NHg6cBBlZivnIowEih5Y/7iW9OtB2656IhwhSxgC7zrUNwGQo0QG/z5FhrufaiNjmgJ2YVgglpDrKRnKv6SrYyene4YX4SL6YozMmO\
C7kGxyxwwmUxjXW4Ww6aYrbgXuqI1yAYbLAUSkuHVDFfy1JX5iQvXaPZGNf0ky0F/Fb1pdInCaNaVIGIHy0HCZ0xXQw16h/msCWnciVLrTlqbzY3bqC6u4GyNRZUgxg0QNzmIYKHA/4mX/2m4mhuJcGx4AQPaHnv\
+QY+R57yKKMVXrlYYRTarCRLbvYDlkhSqDlRyz9GKGsfPBbliVb492yMlJabcjiaaQ4yBRFFXXGcLT4tM9ra5BNQptRiKuYNHMMJh5hz2RHvsHNuT3pq7DlfyszYmwLPHaClf7Wuv7X0zDdUB4XN67sDvN7357fL\
YgGX/KogjdM8aK3S9k39Zrn4zX0Ytw+rYlnAbcC+e4MtypCRkxB0IvxUQsJ/iApOPsIFvHP7k3Kc1PiZC0jwJlQlCdMxFzLLG0Qb3kg8/sn86nzwaL7khy0zys+sAUdkdWyncYNAXe2DC6xlzMZpqFSOb31kXOLh\
9d00n0xqG39nuxEnYV4lFEUs3oPxBz4k8PHpLm8UJd0E1H9zZn49YUYKxjsO0pvITHxhUIqGMuH/jXmIF8bQDEefD9+fbtSNgemawLR01ty/M2wlBB312r0TsN2jkW6xD5WMdVq925VVb248+uUqysC9P9Y2OncC\
Fr2oTW9Mrdbcma16/fv3aIe9dtRrx7120mtnvbbutlUPns6BZTVwG52e7mXc6nT12u6/7E9d0Q4/k4eu4qmreKzfTq5op1e0s4+2lx9pvflIq3t797q2/mh78bG9c+Xf5+7b5LNwtPyMdfchb66QAj3IVQ8S1cOi\
6oy34TZuuI3OsLfcxoHbeOI2OgR525M0PTiLXlv32nW0Zpeo/+Iu/qulwJ+VEn9WivxZKfNnpdBV7c/8U4GNm5kdmOLOo4OiI95pscmULBhrHMAwO01d/v+KWF2pz+ataw1Hadj6ltnv/wsZwgm9\
""")))
ESP32ROM.STUB_CODE = eval(zlib.decompress(base64.b64decode(b"""
eNqNWnt31LgV/yqOgbxItpbtseW0WxKgQwjblkAJgc7pjiXbCbSkkM4h4Szbz17dlyTPTNr+MWDL0tXVffzuQ/lla9HfLrYOErM1ux104v4pH8FThk/V0ew2c4+Ncq+d+w2zW5slNKj1bOH+hafs/tkxfcWZ7f8z\
UwG9jCbIT2XCQRY9RT8tHPUT99kSJQ17GnrO3FiW+713YE3M1cYKe+kHosiv27PF2fUq/0gGiKtcTuLey2Q7W3+SLDskVvvAp6ocJ23gue8imdmlPZuG9gwDyMTZt7ul538qPOssWg1K7R4RAflldI5I3RvCTZ7C\
J+D7iXuYwEl0OEnf0td2ItI/f0wiGkRUxRGQhU9v3TwYNecp8PQGVO3OZicwI2eioLoCpJ0enrtX9cCNF5GKM36GY02AwmkYDLoCuU1oRZePPj6+HGn6GOW5YKL68XHKqrbZQQmEHjfpkqBFiGCXyG62ZKT40mSR\
rGENepN9FBmOaKeM3w8P5ekYmOA1akS69KSDslDCIKAaHo7kwR/0HFzi5AlYnhp92Hb/VEmyYIXm4KW2ugef3OS+p8lGhWcv5jbf5Af8LcgOWmavceQs2wdYdx9bvYnImkilDf1v4MfPfjvLHtg4jSqztHPDUgVB\
wEewdRhreCy4UP5XlrvjR9vRcY75S7QBcq4iDpleU8Mev4+Xazorni8LXt2hh9fk9qqZEjZl2Xc3DezCfVEgafdlMfZhJr0CAjBQejp340UTGOqUh8YFH70YCeWctzXpJhMGAHUq7BrWOjyXghfO5OzYHN7RkjEm\
vdwH62IUPCLbcBhRZhPL9laAv4Onl+9fv5zN3BxdyeqeJESu+dStdl+USFnfJ9kh9OQUDETsMciCWlQJUioSx6jJE0YSxoU+8mltD1KyKVvu/AW5OnjzDv4DluGo4HtjNBiHKPTez+hHLsY8Or6P54f5KUmiDaFL\
JNt2BNc6CgGBqx9nVyHo9Jb8CJFckaW2eUB58B8lAKhIOF0fRZg8gtJi2Z1DhG6TGE1zjo4m3+CZYOLDKirHsmyze2Rky1EKDUiCTiaxvFW3EZscFPF4mRz1BGbmH+EVdXWUwnOBnIFHthBWmt1d2lbTnJAN6OZk\
5z3bC1rV/uyK6dsJ89uM+N0jrPFhPDAEwIxqy8kIcVpPuoDvnRlnJCPByBzLtl6MaeNaoamZTv1f6HQ8p1yds5oh0EkOgHYVEEToybsyKadXRsArZ2xdm7HJ83n84gCuA3OfOPvv9A/sCY2NhiF+wnndS7WxQTwA\
VKGCoyxy5KRVwEkI/hWHEvSil08A0TvOSkRDKkyLKYE3wQ4y37AjrnBRLK89SQ8RPs8sGSs6BLuuiVYDsLctx4R+jQ5hvIlSHyNrHgQrRQshuSM62WUteB+KrBN2tN3/sojLWF+f45dF/HIbvwBIXTDWAZ6zi8AW\
l+wsG6C2JsIHOWI70Pm0fg7mcB0khV5a7c2uII5oc8Hz7tAcng4B6JkTOAzmUw4bqPQ6nhIv/SPsciroBbo3wtqbj7RIkses2o+SNK+oQ0sCpmOEuoCMZ34p9lcloBAONgAwq8GGsTzKMFAKk1dw+uoTsdG0p9PZ\
tXDyQOQxdzviFmyzGP7YAhHieEfihWRsVOJ03NbMlFlxro/px6c1oam1nDjgbi+79YfWtfvcFrRFH1cTLLOuXK88yUcUp9uY9OXbEhy/sKHVKCIoxarp7ArOPKG5bf5CkGqg3Qkiv1M+aTjd6urN6WyL/AylMnyG\
j8nYM9sVdO3DaXBpts5FWeiTIHRy8T2I2Kj14i7/ewVMKdgXDtSptyR03VOe5auhOwo8VxP8+fjoOfjfQ6wDSjSCxSFbEFUK+lAq+SXFLNeIYIl6hOeHoyJ2LQMEmVlUoWxFsYT5isolmGRCUfT9kkn3DCbnkvkd\
/mMXQ4XOOWJYu4dPP9F/JVV+uBhNR17AZKnsOsxIfy6snHuA+olCLE5VJdGCEkVxPhv54FUKAUo/5uwjuwvANyiKY+HVMdhiWEWaj7GEeJHWOVknWkgum7wgvLYq6UMqiAaluILDh14466la6iYRUthdyC/te5+s\
PQ8BT44TuPVul5JVw0BUHRbObpMHyahtUjAkTu7w4naNROy4taK5lLAEOOBCNk/ugcWk8Bi3ChICE0jfMnY13GaNHw2Rf3XqNW8ZDYKwoGAAwYHUW2mIWO+e/RoJIUr0r2DThxtMrT8ieB+GEzOumwGnx42iW7aA\
1RYUj6rKHMHhDYWpTKWnswUOqZ3TgcpmVaf8tZBp2HGCVoSap8kATRa9DR4XcZPvnHJhEdmINmJnBLZwPmvZCmgL9ovxLpxA58kGlVAYymvKbpQa5xqwp2UMlXFwltaP96LEqbiAPz6x2eVwmEZS0orCYpZd5H/C\
k3Ax6gGk+poMlYz3Mgg1sR42ZRxDhBtrEfsGqZirX/D1jM/ryOjBp5a3rfF2AsixxBVB1AWm5sPXwJi2EQWcM8jCKbV4hKaJaE6/CYeSd9vRjrZqaLttMGg/+EQmw4DjhQvEYYnbH3hTLoZliRpN05UEUptGjFlm\
rEFw5aLYoQeErWrf7bmQsYzGqDIHUTQ+TsiUpQ0fxN+KaFMKeJmaktmKxKDwpQ1+Jzn9Pvqw18cmZySiThY3htJR5GIQdenTNJmnZOOq2uUK002vozCJvSWoILX6uowUZ5QEKPBEzHEwG87JH6y9T9SGJqY2h3B8\
RmcZ+nbOThWVgC3/BuxdXq3ZtEMInT+FjfyOz7gTu0KKmL9YofMe8qZVzs+4QdNPubPr83LpigRJT/8eDN7PzdjwTaSMXosZPlvztStEVW1kFZnaDNOyai5NKkwxsKN1whjSxoZmuRpXjXjK37hxoan3vEVY1ZrQ\
0rJmTV4ERlcip3uw7hnseBTF3Wp5wxZFciY3BXW0ZUISU1xZWAXA2PA1BCZ4PXec1Qeourv8IczEHcARin0+c3USOpLga7COuEH9LWJBVBfs8yjm51TqbW2/I6iHRuqAHaOBDLbxYD7fgSaIIdyGXRquH4zgOstN\
ckfZmbuuDc0yBqwdjom1aL1LAdvHmQlDHjyXEgoqjjksrRZvLBI2GhjBHm+VyPw6YlzxaTJ6SOYEIbh7tkONHRLWtBxXKJgcd0GU0nZZEqY3qd/IXYqW7/oimBwXjQY7yduQVlUPA/RqQkLNaNeY2McE7KYhkR6O\
ZabAUrWx5ESofRXwLr73EQIclrK1Hk0fVb/WhWHrPoQRxb6MOXMZOwS3v210PxYZmhiRZlsDbbSAJQ2kfE3DyWAk7VcM1JCi9Z/AxDq8OpJZcDdQ//gHIgnIpsqVkwGh/sDb8j616Kxve+1S4HHqWLxIkY2rF1TX\
4RmahG7nyIJzelHYEd8g24Zp0BTAPLWSSiQS4igoNeOIJnJbVdoyrA1DwpccAF5NzeW/v3BpJMVqMcU6YzjXSynWIJcNlboAF5tQQjQ9RWYxyZq+xWjqo7EJJY2qo/pwlCq8WAn1qvptnGqoKuRJqgzQq6rQBOtq\
BkLFCWIfB6xLIOOLmn5cCWAvtsXMGIzmiN6MgTdDGB03ArtulQQmrQXfxygux5bmoIPqUEjTUfFWwMclyu0gBAPy9+Q8cZCXxUbAr0jjzJs4VgruKUxC07BBxTySIfeUpmAyPfBpMl9PrKTzg6TzQ5IKCRMlR5bR\
y6MAVDtgL/0X7hF1oJP7uElLlPvsBgR/Da/VLSR0trmpgq0BQXDrjttmFisruYjQ8OELtTwGvuTBGdCUKrjWZZU1fJMxSA2jSYXAhZUx7lWB8JbV5qDnCtDsAejki0QnshrTwKgEQcM3Sy3cI7S6FTsi/245srUA\
C4Zv1nAA+wyfA1VsQ7TEHfbyRchduDfAe5GKwSZqWpLM+q+xoL5x/IfaoboF9dobioX1gEHxhoN4dUN9hs6jjUBhvfMaFC6WDImeS02vt5kLgCNT+nAWX8F5vCUKXDv2ZOBnlPoZ9iw09n61wa274NuNXp2D42tU\
B1xg4xStcrsOSGL4ilWuK3BmLjMl0WLK1RrKYnB87YLxCFSgp6TtYXDF9WU9xwo4XPyaknnQ1BnAyq/3bX/xfXrKCZ11Li2XOLusfACc0nUspiH6BpzhAoLdW9AENrdrSV19ZFW/Lh/pE9eAV3O+/ZJalW9At+KG\
ys0acLMhm6h9txBl4FsMH3iKlSwHBFH9GzPZC0lj3xJUYza0gfbwIVCWTn6jbJS+6ktfTFo93wb+P+Hyn5log9eSTdhe5TQNqP4TlYWG/IpQAo7d1MEY1t+VNBISfOq7zeDJboi5gs2D2DFQV7G8sEP2nQIW7bLJ\
sX2ymfJTFVqyowu+bOee7AVkbMrtNgkzIaRajLVN/NdHOHefRuLj+R267ywLOYwZLU0DI2E5LxmLa2svwb8O+/lfi/Ya/kZMZXVZFKoqtfvSXy2uv/nBIstLN9i1i5b/mCxq/m7xl5hQMZlUhda//gfTQr5T\
""")))


def _main():
    try:
        main()
    except FatalError as e:
        print('\nA fatal error occurred: %s' % e)
        sys.exit(2)


if __name__ == '__main__':
    _main()<|MERGE_RESOLUTION|>--- conflicted
+++ resolved
@@ -26,10 +26,10 @@
 import struct
 import sys
 import time
-<<<<<<< HEAD
 import base64
 import zlib
 import shlex
+import serial.tools.list_ports
 
 __version__ = "2.0-beta3"
 
@@ -64,14 +64,9 @@
 def stub_and_esp32_function_only(func):
     """ Attribute for a function only supported by software stubs or ESP32 ROM """
     return check_supported_function(func, lambda o: o.IS_STUB or o.CHIP_NAME == "ESP32")
-=======
-import serial.tools.list_ports
->>>>>>> dbaaec09
-
 
 PYTHON2 = sys.version_info[0] < 3  # True if on pre-Python 3
 
-<<<<<<< HEAD
 # Function to return nth byte of a bitstring
 # Different behaviour on Python 2 vs 3
 if PYTHON2:
@@ -102,10 +97,6 @@
     DEFAULT_PORT = "/dev/ttyUSB0"
 
     # Commands supported by ESP8266 ROM bootloader
-=======
-class ESPROM(object):
-    # These are the currently known commands supported by the ROM
->>>>>>> dbaaec09
     ESP_FLASH_BEGIN = 0x02
     ESP_FLASH_DATA  = 0x03
     ESP_FLASH_END   = 0x04
@@ -290,8 +281,7 @@
         for i in range(7):
             self.command()
 
-<<<<<<< HEAD
-    def _connect_attempt(self, mode='default_reset', esp32r0_delay=False):
+    def _connect_attempt(self, mode='default_reset', esp32r0_delay=False, attempts=5):
         """ A single connection attempt, with esp32r0 workaround options """
         # esp32r0_delay is a workaround for bugs with the most common auto reset
         # circuit and Windows, if the EN pin on the dev board does not have
@@ -330,7 +320,7 @@
             self._port.setDTR(False)  # IO0=HIGH, done
 
         self._port.timeout = 0.1
-        for _ in range(5):
+        for _ in range(attempts):
             try:
                 self.flush_input()
                 self._port.flushOutput()
@@ -342,78 +332,32 @@
                     print('_', end='')
                 else:
                     print('.', end='')
-=======
-    """ Take N attempts to connect w/o resetting
-        Return True on successful connect, False otherwise """
-    def quick_connect(self, n):
-        last_error = None
-        # worst-case latency timer should be 255ms (probably <20ms)
-        self._port.timeout = 0.3
-        for _ in range(4):
-            try:
-                self._port.flushInput()
-                self._slip_reader = slip_reader(self._port)
-                self._port.flushOutput()
-                self.sync()
-                self._port.timeout = 5
-                return
-            except Exception as e:
-                print('.', end='')
->>>>>>> dbaaec09
                 sys.stdout.flush()
                 time.sleep(0.05)
                 last_error = e
         return last_error
-
-<<<<<<< HEAD
+    
     def connect(self, mode='default_reset'):
         """ Try connecting repeatedly until successful, or giving up """
-=======
-    """ Try connecting repeatedly until successful, or giving up """
-    def connect(self):
->>>>>>> dbaaec09
         print('Connecting...', end='')
         sys.stdout.flush()
         last_error = None
 
-        if (self.quick_connect(2) is None):
+        """ Take 2 attempts to connect w/o resetting """
+        if (self._connect_attempt(mode='no_reset', esp32r0_delay=False, 2) is None):
             return
 
         try:
-<<<<<<< HEAD
             for _ in range(10):
                 last_error = self._connect_attempt(mode=mode, esp32r0_delay=False)
                 if last_error is None:
                     return
                 last_error = self._connect_attempt(mode=mode, esp32r0_delay=True)
                 if last_error is None:
-=======
-            for _ in range(4):
-                # issue reset-to-bootloader:
-                # RTS = either CH_PD or nRESET (both active low = chip in reset)
-                # DTR = GPIO0 (active low = boot to flasher)
-                self._port.setDTR(False)
-                self._port.setRTS(True)
-                time.sleep(0.05)
-                self._port.setDTR(True)
-                self._port.setRTS(False)
-                time.sleep(0.05)
-                self._port.setDTR(False)
-
-                last_error = self.quick_connect(4)
-                if (last_error is None):
->>>>>>> dbaaec09
                     return
         finally:
             print('')  # end 'Connecting...' line
         raise FatalError('Failed to connect to %s: %s' % (self.CHIP_NAME, last_error))
-
-    def hard_reset(self):
-        self._port.setDTR(False)
-        self._port.setRTS(True)  # EN->LOW
-        time.sleep(0.1)
-        self._port.setRTS(False)
-        print("Hard reset done (if supported via RTS)")
 
     """ Read memory address in target """
     def read_reg(self, addr):
@@ -819,9 +763,12 @@
         self.run_spiflash_command(SPIFLASH_WRDI)
 
     def hard_reset(self):
+#TODO: remove it if it is not needed more
+#        self._port.setDTR(False)
         self._port.setRTS(True)  # EN->LOW
         time.sleep(0.1)
         self._port.setRTS(False)
+        print("Hard reset done (if supported via RTS)")
 
     def soft_reset(self, stay_in_bootloader):
         if not self.IS_STUB:
@@ -1749,17 +1696,13 @@
 
     if args.verify:
         print('Verifying just-written flash...')
-<<<<<<< HEAD
         print('(This option is deprecated, flash contents are now always read back after flashing.)')
         _verify_flash(esp, args)
-
-=======
-        _verify_flash(esp, args, flasher)
-    if args.reset:
-        esp.hard_reset()
-    else:
-        flasher.boot_fw()
->>>>>>> dbaaec09
+#TODO: remove if not needed
+#    if args.reset:
+#        esp.hard_reset()
+#    else:
+#        flasher.boot_fw()
 
 def image_info(args):
     image = LoadFirmwareImage(args.chip, args.filename)
@@ -2079,16 +2022,13 @@
                                     action=AddrFilenamePairAction)
     add_spi_flash_subparsers(parser_write_flash, auto_detect=True)
     parser_write_flash.add_argument('--no-progress', '-p', help='Suppress progress output', action="store_true")
-<<<<<<< HEAD
     parser_write_flash.add_argument('--verify', help='Verify just-written data on flash ' +
                                     '(mostly superfluous, data is read back during flashing)', action='store_true')
     compress_args = parser_write_flash.add_mutually_exclusive_group(required=False)
     compress_args.add_argument('--compress', '-z', help='Compress data in transfer (default unless --no-stub is specified)',action="store_true", default=None)
     compress_args.add_argument('--no-compress', '-u', help='Disable data compression during transfer (default if --no-stub is specified)',action="store_true")
-=======
-    parser_write_flash.add_argument('--verify', help='Verify just-written data on flash (recommended if concerned about flash integrity)', action='store_true')
-    parser_write_flash.add_argument('--reset', help='Try doing hard reset (via RTS) instead of running just written code', action='store_true')
->>>>>>> dbaaec09
+#TODO: check if this reset is no more needed and remove 
+#    parser_write_flash.add_argument('--reset', help='Try doing hard reset (via RTS) instead of running just written code', action='store_true')
 
     subparsers.add_parser(
         'run',
