--- conflicted
+++ resolved
@@ -334,13 +334,8 @@
             time.sleep(0.05)
             self._port.setDTR(False)  # IO0=HIGH, done
 
-<<<<<<< HEAD
-        self._port.timeout = 0.1
+        self._port.timeout = SYNC_TIMEOUT
         for _ in range(attempts):
-=======
-        self._port.timeout = SYNC_TIMEOUT
-        for _ in range(5):
->>>>>>> 582a069e
             try:
                 self.flush_input()
                 self._port.flushOutput()
@@ -1750,17 +1745,7 @@
     if args.verify:
         print('Verifying just-written flash...')
         print('(This option is deprecated, flash contents are now always read back after flashing.)')
-<<<<<<< HEAD
-        _verify_flash(esp, args)
-#TODO: remove if not needed
-#    if args.reset:
-#        esp.hard_reset()
-#    else:
-#        flasher.boot_fw()
-=======
         verify_flash(esp, args)
-
->>>>>>> 582a069e
 
 def image_info(args):
     image = LoadFirmwareImage(args.chip, args.filename)
@@ -2001,6 +1986,8 @@
         esp = chip_class(args.port, initial_baud)
         esp.connect(args.before)
 
+    print("Chip is %s" % (esp.get_chip_description()))
+
     if not args.no_stub:
         esp = esp.run_stub()
 
@@ -2272,47 +2259,7 @@
     operation_func = globals()[args.operation]
     operation_args,_,_,_ = inspect.getargspec(operation_func)
     if operation_args[0] == 'esp':  # operation function takes an ESPLoader connection object
-<<<<<<< HEAD
         esp = esp_operation_begin(args)
-=======
-        initial_baud = min(ESPLoader.ESP_ROM_BAUD, args.baud)  # don't sync faster than the default baud rate
-        if args.chip == 'auto':
-            esp = ESPLoader.detect_chip(args.port, initial_baud, args.before)
-        else:
-            chip_class = {
-                'esp8266': ESP8266ROM,
-                'esp32': ESP32ROM,
-            }[args.chip]
-            esp = chip_class(args.port, initial_baud)
-            esp.connect(args.before)
-
-        print("Chip is %s" % (esp.get_chip_description()))
-
-        if not args.no_stub:
-            esp = esp.run_stub()
-
-        if args.baud > initial_baud:
-            try:
-                esp.change_baud(args.baud)
-            except NotImplementedInROMError:
-                print("WARNING: ROM doesn't support changing baud rate. Keeping initial baud rate %d" % initial_baud)
-
-        # override common SPI flash parameter stuff if configured to do so
-        if hasattr(args, "spi_connection") and args.spi_connection is not None:
-            if esp.CHIP_NAME != "ESP32":
-                raise FatalError("Chip %s does not support --spi-connection option." % esp.CHIP_NAME)
-            print("Configuring SPI flash mode...")
-            esp.flash_spi_attach(args.spi_connection)
-        elif args.no_stub:
-            print("Enabling default SPI flash mode...")
-            # ROM loader doesn't enable flash unless we explicitly do it
-            esp.flash_spi_attach(0)
-
-        if hasattr(args, "flash_size"):
-            print("Configuring flash size...")
-            detect_flash_size(esp, args)
-            esp.flash_set_parameters(flash_size_bytes(args.flash_size))
->>>>>>> 582a069e
 
         operation_func(esp, args)
 
